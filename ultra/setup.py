--- conflicted
+++ resolved
@@ -39,11 +39,7 @@
     description="Unprotected Left Turn for Robust Agents",
     long_description=long_description,
     long_description_content_type="text/markdown",
-<<<<<<< HEAD
-    version="0.2",
-=======
     version="0.2.0",
->>>>>>> 778271a8
     packages=find_packages(exclude=["tests"]),
     include_package_data=True,
     zip_safe=True,
