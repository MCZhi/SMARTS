--- conflicted
+++ resolved
@@ -39,18 +39,12 @@
     road-blocks:
       train: "scenarios/taskX/train_road-blocks*"
       test:  "scenarios/taskX/test_road-blocks*"
-<<<<<<< HEAD
-    intersection-specific:
-      train: "scenarios/taskX/train_intersection-specific"
-      test:  "scenarios/taskX/test_intersection-specific"
-=======
     bubbles:
       train: "scenarios/taskX/train_bubbles*"
       test:  "scenarios/taskX/test_bubbles*"
     intersection-specific:
       train: "scenarios/taskX/train_intersection-specific*"
       test:  "scenarios/taskX/test_intersection-specific*"
->>>>>>> fde520ac
   task0:
     no-traffic:
       train: "scenarios/task1/train_no-traffic*"
