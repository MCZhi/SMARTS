# MIT License
#
# Copyright (C) 2021. Huawei Technologies Co., Ltd. All rights reserved.
#
# Permission is hereby granted, free of charge, to any person obtaining a copy
# of this software and associated documentation files (the "Software"), to deal
# in the Software without restriction, including without limitation the rights
# to use, copy, modify, merge, publish, distribute, sublicense, and/or sell
# copies of the Software, and to permit persons to whom the Software is
# furnished to do so, subject to the following conditions:
#
# The above copyright notice and this permission notice shall be included in
# all copies or substantial portions of the Software.
#
# THE SOFTWARE IS PROVIDED "AS IS", WITHOUT WARRANTY OF ANY KIND, EXPRESS OR
# IMPLIED, INCLUDING BUT NOT LIMITED TO THE WARRANTIES OF MERCHANTABILITY,
# FITNESS FOR A PARTICULAR PURPOSE AND NONINFRINGEMENT. IN NO EVENT SHALL THE
# AUTHORS OR COPYRIGHT HOLDERS BE LIABLE FOR ANY CLAIM, DAMAGES OR OTHER
# LIABILITY, WHETHER IN AN ACTION OF CONTRACT, TORT OR OTHERWISE, ARISING FROM,
# OUT OF OR IN CONNECTION WITH THE SOFTWARE OR THE USE OR OTHER DEALINGS IN
# THE SOFTWARE.
import json
import os
import sys

from ultra.utils.ray import default_ray_kwargs

# Set environment to better support Ray
os.environ["MKL_NUM_THREADS"] = "1"
import argparse
import pickle
import time

import dill
import gym
import psutil
import ray
import torch

from smarts.zoo.registry import make
from ultra.evaluate import evaluation_check, collect_evaluations
<<<<<<< HEAD
=======
from ultra.utils.common import agent_pool_value
>>>>>>> c1d8074a
from ultra.utils.episode import episodes

num_gpus = 1 if torch.cuda.is_available() else 0


<<<<<<< HEAD
def train(
    scenario_info,
    num_episodes,
    policy_classes,
    max_episode_steps,
    eval_info,
    timestep_sec,
    headless,
    seed,
    log_dir,
    policy_ids=None,
):
    torch.set_num_threads(1)
    total_step = 0
    finished = False
    evaluation_task_ids = dict()
=======
def create_argument_parser():
    parser = argparse.ArgumentParser("intersection-training")
    parser.add_argument(
        "--task", help="Tasks available : [0, 1, 2]", type=str, default="1"
    )
    parser.add_argument(
        "--level",
        help="Levels available : [easy, medium, hard, no-traffic]",
        type=str,
        default="easy",
    )
    parser.add_argument(
        "--policy",
        help="Policies available : [ppo, sac, td3, dqn, bdqn]",
        type=str,
        default="sac",
    )
    parser.add_argument(
        "--episodes", help="Number of training episodes", type=int, default=1000000
    )
    parser.add_argument(
        "--max-episode-steps",
        help="Maximum number of steps per episode",
        type=int,
        default=200,
    )
    parser.add_argument(
        "--max-steps",
        help="Maximum total number of training steps",
        type=int,
        default=1000000,
    )
    parser.add_argument(
        "--timestep", help="Environment timestep (sec)", type=float, default=0.1
    )
    parser.add_argument(
        "--headless",
        help="Run without envision",
        action="store_true",
    )
    parser.add_argument(
        "--eval-episodes", help="Number of evaluation episodes", type=int, default=200
    )
    parser.add_argument(
        "--eval-rate",
        help="The number of training episodes to wait before running the evaluation",
        type=int,
        default=200,
    )
    parser.add_argument(
        "--seed",
        help="Environment seed",
        default=2,
        type=int,
    )
    parser.add_argument(
        "--log-dir",
        help="Log directory location",
        default="logs",
        type=str,
    )
    parser.add_argument(
        "--policy-ids",
        help="Name of each specified policy",
        default=None,
        type=str,
    )
    return parser
>>>>>>> c1d8074a


def build_agents(policy_classes, policy_ids, max_episode_steps):
    # Make agent_ids in the form of 000, 001, ..., 010, 011, ..., 999, 1000, ...;
    # or use the provided policy_ids if available.
    agent_ids = (
        ["0" * max(0, 3 - len(str(i))) + str(i) for i in range(len(policy_classes))]
        if not policy_ids
        else policy_ids
    )
    # Ensure there is an ID for each policy, and a policy for each ID.
    assert len(agent_ids) == len(policy_classes), (
        "The number of agent IDs provided ({}) must be equal to "
        "the number of policy classes provided ({}).".format(
            len(agent_ids), len(policy_classes)
        )
    )

    # Assign the policy classes to their associated ID.
    agent_classes = {
        agent_id: policy_class
        for agent_id, policy_class in zip(agent_ids, policy_classes)
    }
    # Create the agent specifications matched with their associated ID.
    agent_specs = {
        agent_id: make(locator=policy_class, max_episode_steps=max_episode_steps)
        for agent_id, policy_class in agent_classes.items()
    }
    # Create the agents matched with their associated ID.
    agents = {
        agent_id: agent_spec.build_agent()
        for agent_id, agent_spec in agent_specs.items()
    }

    # Define an 'etag' for this experiment's data directory based off policy_classes.
    # E.g. From a ["ultra.baselines.dqn:dqn-v0", "ultra.baselines.ppo:ppo-v0"]
    # policy_classes list, transform it to an etag of "dqn-v0:ppo-v0".
    etag = ":".join([policy_class.split(":")[-1] for policy_class in policy_classes])

    return agent_ids, agent_classes, agent_specs, agents, etag


def _save_agent_metadata(
    experiment_dir, filename, agent_ids, agent_classes, agent_specs
):
    # Save relevant agent metadata.
    if not os.path.exists(experiment_dir):
        os.makedirs(experiment_dir)
    with open(os.path.join(experiment_dir, filename), "wb") as metadata_file:
        dill.dump(
            {
                "agent_ids": agent_ids,
                "agent_classes": agent_classes,
                "agent_specs": agent_specs,
            },
            metadata_file,
            pickle.HIGHEST_PROTOCOL,
        )


def train(
    scenario_info,
    num_episodes,
    policy_classes,
    max_episode_steps,
    max_steps,
    eval_info,
    timestep_sec,
    headless,
    seed,
    log_dir,
    policy_ids=None,
):
    torch.set_num_threads(1)
    total_step = 0
    finished = False
    evaluation_task_ids = dict()

    agent_ids, agent_classes, agent_specs, agents, etag = build_agents(
        policy_classes, policy_ids, max_episode_steps
    )

    # Create the environment.
    env = gym.make(
        "ultra.env:ultra-v0",
        agent_specs=agent_specs,
        scenario_info=scenario_info,
        headless=headless,
        timestep_sec=timestep_sec,
        seed=seed,
    )

<<<<<<< HEAD
    # Define an 'etag' for this experiment's data directory based off policy_classes.
    # E.g. From a ["ultra.baselines.dqn:dqn-v0", "ultra.baselines.ppo:ppo-v0"]
    # policy_classes list, transform it to an etag of "dqn-v0:ppo-v0".
    etag = ":".join([policy_class.split(":")[-1] for policy_class in policy_classes])

    old_episode = None
=======
>>>>>>> c1d8074a
    for episode in episodes(num_episodes, etag=etag, log_dir=log_dir):

        # Reset the environment and retrieve the initial observations.
        observations = env.reset()
        dones = {"__all__": False}
        infos = None
        episode.reset()

        experiment_dir = episode.experiment_dir
        # Name of agent metadata pickle file
        filename = "agent_metadata.pkl"
        if not os.path.exists(os.path.join(experiment_dir, filename)):
            _save_agent_metadata(
                experiment_dir,
                filename,
                agent_ids,
                agent_classes,
                agent_specs,
            )

        evaluation_check(
            agents=agents,
            agent_ids=agent_ids,
            policy_classes=agent_classes,
            episode=episode,
            log_dir=log_dir,
            max_episode_steps=max_episode_steps,
            evaluation_task_ids=evaluation_task_ids,
            **eval_info,
            **env.info,
        )

        collect_evaluations(evaluation_task_ids=evaluation_task_ids)

        evaluation_check(
            agents=agents,
            agent_ids=agent_ids,
            policy_classes=agent_classes,
            episode=episode,
            log_dir=log_dir,
            max_episode_steps=max_episode_steps,
            evaluation_task_ids=evaluation_task_ids,
            **eval_info,
            **env.info,
        )

        collect_evaluations(evaluation_task_ids=evaluation_task_ids)

        while not dones["__all__"]:
            # Break if any of the agent's step counts is max_steps (default is 1000000) or greater.
            if any([episode.get_itr(agent_id) >= max_steps for agent_id in agents]):
                finished = True
                break
            # Request and perform actions on each agent that received an observation.
            actions = {
                agent_id: agents[agent_id].act(observation, explore=True)
                for agent_id, observation in observations.items()
            }
            next_observations, rewards, dones, infos = env.step(actions)

            # Active agents are those that receive observations in this step and the next
            # step. Step each active agent (obtaining their network loss if applicable).
            active_agent_ids = observations.keys() & next_observations.keys()
            loss_outputs = {
                agent_id: agents[agent_id].step(
                    state=observations[agent_id],
                    action=actions[agent_id],
                    reward=rewards[agent_id],
                    next_state=next_observations[agent_id],
                    done=dones[agent_id],
                    info=infos[agent_id],
                )
                for agent_id in active_agent_ids
            }

            # Record the data from this episode.
            episode.record_step(
                agent_ids_to_record=active_agent_ids,
                infos=infos,
                rewards=rewards,
                total_step=total_step,
                loss_outputs=loss_outputs,
            )

            # Update variables for the next step.
            total_step += 1
            observations = next_observations

        episode.record_episode()
        episode.record_tensorboard(recording_step=episode.index)

        if finished:
            break

    # Wait on the remaining evaluations to finish.
    while collect_evaluations(evaluation_task_ids):
        time.sleep(0.1)

    env.close()


if __name__ == "__main__":
<<<<<<< HEAD
    parser = argparse.ArgumentParser("intersection-training")
    parser.add_argument(
        "--task", help="Tasks available : [0, 1, 2]", type=str, default="1"
    )
    parser.add_argument(
        "--level",
        help="Levels available : [easy, medium, hard, no-traffic]",
        type=str,
        default="easy",
    )
    parser.add_argument(
        "--policy",
        help="Policies available : [ppo, sac, td3, dqn, bdqn]",
        type=str,
        default="sac",
    )
    parser.add_argument(
        "--episodes", help="Number of training episodes", type=int, default=1000000
    )
    parser.add_argument(
        "--max-episode-steps",
        help="Maximum number of steps per episode",
        type=int,
        default=200,
    )
    parser.add_argument(
        "--timestep", help="Environment timestep (sec)", type=float, default=0.1
    )
    parser.add_argument(
        "--headless",
        help="Run without envision",
        action="store_true",
    )
    parser.add_argument(
        "--eval-episodes", help="Number of evaluation episodes", type=int, default=200
    )
    parser.add_argument(
        "--eval-rate",
        help="The number of training episodes to wait before running the evaluation",
        type=int,
        default=200,
    )
    parser.add_argument(
        "--seed",
        help="Environment seed",
        default=2,
        type=int,
    )
    parser.add_argument(
        "--log-dir",
        help="Log directory location",
        default="logs",
        type=str,
    )
    parser.add_argument(
        "--policy-ids",
        help="Name of each specified policy",
        default=None,
        type=str,
    )

    base_dir = os.path.dirname(__file__)
    pool_path = os.path.join(base_dir, "agent_pool.json")
=======
    parser = create_argument_parser()
>>>>>>> c1d8074a
    args = parser.parse_args()

    # Obtain the policy class strings for each specified policy.
    policy_classes = [
        agent_pool_value(agent_name, "policy_class")
        for agent_name in args.policy.split(",")
    ]

    # Obtain the policy class IDs from the arguments.
    policy_ids = args.policy_ids.split(",") if args.policy_ids else None

    ray.init()
    train(
        scenario_info=(args.task, args.level),
        num_episodes=int(args.episodes),
        max_episode_steps=int(args.max_episode_steps),
<<<<<<< HEAD
=======
        max_steps=int(args.max_steps),
>>>>>>> c1d8074a
        eval_info={
            "eval_rate": float(args.eval_rate),
            "eval_episodes": int(args.eval_episodes),
        },
        timestep_sec=float(args.timestep),
        headless=args.headless,
        policy_classes=policy_classes,
        seed=args.seed,
        log_dir=args.log_dir,
        policy_ids=policy_ids,
    )<|MERGE_RESOLUTION|>--- conflicted
+++ resolved
@@ -39,33 +39,12 @@
 
 from smarts.zoo.registry import make
 from ultra.evaluate import evaluation_check, collect_evaluations
-<<<<<<< HEAD
-=======
 from ultra.utils.common import agent_pool_value
->>>>>>> c1d8074a
 from ultra.utils.episode import episodes
 
 num_gpus = 1 if torch.cuda.is_available() else 0
 
 
-<<<<<<< HEAD
-def train(
-    scenario_info,
-    num_episodes,
-    policy_classes,
-    max_episode_steps,
-    eval_info,
-    timestep_sec,
-    headless,
-    seed,
-    log_dir,
-    policy_ids=None,
-):
-    torch.set_num_threads(1)
-    total_step = 0
-    finished = False
-    evaluation_task_ids = dict()
-=======
 def create_argument_parser():
     parser = argparse.ArgumentParser("intersection-training")
     parser.add_argument(
@@ -134,7 +113,6 @@
         type=str,
     )
     return parser
->>>>>>> c1d8074a
 
 
 def build_agents(policy_classes, policy_ids, max_episode_steps):
@@ -227,15 +205,6 @@
         seed=seed,
     )
 
-<<<<<<< HEAD
-    # Define an 'etag' for this experiment's data directory based off policy_classes.
-    # E.g. From a ["ultra.baselines.dqn:dqn-v0", "ultra.baselines.ppo:ppo-v0"]
-    # policy_classes list, transform it to an etag of "dqn-v0:ppo-v0".
-    etag = ":".join([policy_class.split(":")[-1] for policy_class in policy_classes])
-
-    old_episode = None
-=======
->>>>>>> c1d8074a
     for episode in episodes(num_episodes, etag=etag, log_dir=log_dir):
 
         # Reset the environment and retrieve the initial observations.
@@ -338,73 +307,7 @@
 
 
 if __name__ == "__main__":
-<<<<<<< HEAD
-    parser = argparse.ArgumentParser("intersection-training")
-    parser.add_argument(
-        "--task", help="Tasks available : [0, 1, 2]", type=str, default="1"
-    )
-    parser.add_argument(
-        "--level",
-        help="Levels available : [easy, medium, hard, no-traffic]",
-        type=str,
-        default="easy",
-    )
-    parser.add_argument(
-        "--policy",
-        help="Policies available : [ppo, sac, td3, dqn, bdqn]",
-        type=str,
-        default="sac",
-    )
-    parser.add_argument(
-        "--episodes", help="Number of training episodes", type=int, default=1000000
-    )
-    parser.add_argument(
-        "--max-episode-steps",
-        help="Maximum number of steps per episode",
-        type=int,
-        default=200,
-    )
-    parser.add_argument(
-        "--timestep", help="Environment timestep (sec)", type=float, default=0.1
-    )
-    parser.add_argument(
-        "--headless",
-        help="Run without envision",
-        action="store_true",
-    )
-    parser.add_argument(
-        "--eval-episodes", help="Number of evaluation episodes", type=int, default=200
-    )
-    parser.add_argument(
-        "--eval-rate",
-        help="The number of training episodes to wait before running the evaluation",
-        type=int,
-        default=200,
-    )
-    parser.add_argument(
-        "--seed",
-        help="Environment seed",
-        default=2,
-        type=int,
-    )
-    parser.add_argument(
-        "--log-dir",
-        help="Log directory location",
-        default="logs",
-        type=str,
-    )
-    parser.add_argument(
-        "--policy-ids",
-        help="Name of each specified policy",
-        default=None,
-        type=str,
-    )
-
-    base_dir = os.path.dirname(__file__)
-    pool_path = os.path.join(base_dir, "agent_pool.json")
-=======
     parser = create_argument_parser()
->>>>>>> c1d8074a
     args = parser.parse_args()
 
     # Obtain the policy class strings for each specified policy.
@@ -421,10 +324,7 @@
         scenario_info=(args.task, args.level),
         num_episodes=int(args.episodes),
         max_episode_steps=int(args.max_episode_steps),
-<<<<<<< HEAD
-=======
         max_steps=int(args.max_steps),
->>>>>>> c1d8074a
         eval_info={
             "eval_rate": float(args.eval_rate),
             "eval_episodes": int(args.eval_episodes),
