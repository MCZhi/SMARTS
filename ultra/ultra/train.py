# MIT License
#
# Copyright (C) 2021. Huawei Technologies Co., Ltd. All rights reserved.
#
# Permission is hereby granted, free of charge, to any person obtaining a copy
# of this software and associated documentation files (the "Software"), to deal
# in the Software without restriction, including without limitation the rights
# to use, copy, modify, merge, publish, distribute, sublicense, and/or sell
# copies of the Software, and to permit persons to whom the Software is
# furnished to do so, subject to the following conditions:
#
# The above copyright notice and this permission notice shall be included in
# all copies or substantial portions of the Software.
#
# THE SOFTWARE IS PROVIDED "AS IS", WITHOUT WARRANTY OF ANY KIND, EXPRESS OR
# IMPLIED, INCLUDING BUT NOT LIMITED TO THE WARRANTIES OF MERCHANTABILITY,
# FITNESS FOR A PARTICULAR PURPOSE AND NONINFRINGEMENT. IN NO EVENT SHALL THE
# AUTHORS OR COPYRIGHT HOLDERS BE LIABLE FOR ANY CLAIM, DAMAGES OR OTHER
# LIABILITY, WHETHER IN AN ACTION OF CONTRACT, TORT OR OTHERWISE, ARISING FROM,
# OUT OF OR IN CONNECTION WITH THE SOFTWARE OR THE USE OR OTHER DEALINGS IN
# THE SOFTWARE.
import json
import os
import sys

from ultra.utils.ray import default_ray_kwargs

# Set environment to better support Ray
os.environ["MKL_NUM_THREADS"] = "1"
import argparse
import pickle
import time

import dill
import gym
import psutil
import ray
import torch

from smarts.zoo.registry import make
from ultra.evaluate import evaluation_check, collect_evaluations
from ultra.utils.common import agent_pool_value
from ultra.utils.episode import episodes

num_gpus = 1 if torch.cuda.is_available() else 0


def train(
    scenario_info,
    num_episodes,
    policy_classes,
    max_episode_steps,
    eval_info,
    timestep_sec,
    headless,
    seed,
    log_dir,
    policy_ids=None,
):
    torch.set_num_threads(1)
    total_step = 0
    finished = False
    evaluation_task_ids = dict()

    # Make agent_ids in the form of 000, 001, ..., 010, 011, ..., 999, 1000, ...;
    # or use the provided policy_ids if available.
    agent_ids = (
        ["0" * max(0, 3 - len(str(i))) + str(i) for i in range(len(policy_classes))]
        if not policy_ids
        else policy_ids
    )
    # Ensure there is an ID for each policy, and a policy for each ID.
    assert len(agent_ids) == len(policy_classes), (
        "The number of agent IDs provided ({}) must be equal to "
        "the number of policy classes provided ({}).".format(
            len(agent_ids), len(policy_classes)
        )
    )

    # Assign the policy classes to their associated ID.
    agent_classes = {
        agent_id: policy_class
        for agent_id, policy_class in zip(agent_ids, policy_classes)
    }
    # Create the agent specifications matched with their associated ID.
    agent_specs = {
        agent_id: make(locator=policy_class, max_episode_steps=max_episode_steps)
        for agent_id, policy_class in agent_classes.items()
    }
    # Create the agents matched with their associated ID.
    agents = {
        agent_id: agent_spec.build_agent()
        for agent_id, agent_spec in agent_specs.items()
    }

    # agent_specs["000"] = entrypoint()
    # agents["000"] = agent_specs["000"].build_agent()

    print("Agent :", type(agents["000"]))

    # Create the environment.
    env = gym.make(
        "ultra.env:ultra-v0",
        agent_specs=agent_specs,
        scenario_info=scenario_info,
        headless=headless,
        timestep_sec=timestep_sec,
        seed=seed,
    )

    # Define an 'etag' for this experiment's data directory based off policy_classes.
    # E.g. From a ["ultra.baselines.dqn:dqn-v0", "ultra.baselines.ppo:ppo-v0"]
    # policy_classes list, transform it to an etag of "dqn-v0:ppo-v0".
    etag = ":".join([policy_class.split(":")[-1] for policy_class in policy_classes])

    old_episode = None
    for episode in episodes(num_episodes, etag=etag, log_dir=log_dir):

        # Reset the environment and retrieve the initial observations.
        observations = env.reset()
        dones = {"__all__": False}
        infos = None
        episode.reset()
        experiment_dir = episode.experiment_dir

        # Save relevant agent metadata.
        if not os.path.exists(f"{experiment_dir}/agent_metadata.pkl"):
            if not os.path.exists(experiment_dir):
                os.makedirs(experiment_dir)
            with open(f"{experiment_dir}/agent_metadata.pkl", "wb") as metadata_file:
                dill.dump(
                    {
                        "agent_ids": agent_ids,
                        "agent_classes": agent_classes,
                        "agent_specs": agent_specs,
                    },
                    metadata_file,
                    pickle.HIGHEST_PROTOCOL,
                )

        evaluation_check(
            agents=agents,
            agent_ids=agent_ids,
            policy_classes=agent_classes,
            episode=episode,
            log_dir=log_dir,
            max_episode_steps=max_episode_steps,
            evaluation_task_ids=evaluation_task_ids,
            **eval_info,
            **env.info,
        )

        collect_evaluations(evaluation_task_ids=evaluation_task_ids)

        while not dones["__all__"]:
            # Break if any of the agent's step counts is 1000000 or greater.
            if any([episode.get_itr(agent_id) >= 1000000 for agent_id in agents]):
                finished = True
                break
<<<<<<< HEAD

            # Perform the evaluation check.
            if eval_info["eval_episodes"] != 0:
                evaluation_check(
                    agents=agents,
                    agent_ids=agent_ids,
                    policy_classes=agent_classes,
                    episode=episode,
                    log_dir=log_dir,
                    max_episode_steps=max_episode_steps,
                    **eval_info,
                    **env.info,
                )

=======
>>>>>>> 0f28b8d3
            # Request and perform actions on each agent that received an observation.
            actions = {}
            for agent_id, observation in observations.items():
                try:
                    actions[agent_id] = agents[agent_id].act(observation, explore=True)
                except TypeError:
                    actions[agent_id] = agents[agent_id].act(observation)
            next_observations, rewards, dones, infos = env.step(actions)

            # Active agents are those that receive observations in this step and the next
            # step. Step each active agent (obtaining their network loss if applicable).
            active_agent_ids = observations.keys() & next_observations.keys()
            loss_outputs = {}
            for agent_id in active_agent_ids:
                try:
                    loss_outputs[agent_id] = agents[agent_id].step(
                        state=observations[agent_id],
                        action=actions[agent_id],
                        reward=rewards[agent_id],
                        next_state=next_observations[agent_id],
                        done=dones[agent_id],
                        info=infos[agent_id],
                    )
                except AttributeError:
                    loss_outputs[agent_id] = {}

            # Record the data from this episode.
            episode.record_step(
                agent_ids_to_record=active_agent_ids,
                infos=infos,
                rewards=rewards,
                total_step=total_step,
                loss_outputs=loss_outputs,
            )

            # Update variables for the next step.
            total_step += 1
            observations = next_observations

        episode.record_episode()
        episode.record_tensorboard()

        if finished:
            break

    # Wait on the remaining evaluations to finish.
    while collect_evaluations(evaluation_task_ids):
        time.sleep(0.1)

    env.close()


if __name__ == "__main__":
    parser = argparse.ArgumentParser("intersection-training")
    parser.add_argument(
        "--task", help="Tasks available : [0, 1, 2]", type=str, default="1"
    )
    parser.add_argument(
        "--level",
        help="Levels available : [easy, medium, hard, no-traffic]",
        type=str,
        default="easy",
    )
    parser.add_argument(
        "--policy",
        help="Policies available : [ppo, sac, td3, dqn, bdqn]",
        type=str,
        default="sac",
    )
    parser.add_argument(
        "--episodes", help="Number of training episodes", type=int, default=1000000
    )
    parser.add_argument(
        "--max-episode-steps",
        help="Maximum number of steps per episode",
        type=int,
        default=200,
    )
    parser.add_argument(
        "--timestep", help="Environment timestep (sec)", type=float, default=0.1
    )
    parser.add_argument(
        "--headless",
        help="Run without envision",
        action="store_true",
    )
    parser.add_argument(
        "--eval-episodes", help="Number of evaluation episodes", type=int, default=200
    )
    parser.add_argument(
        "--eval-rate",
        help="The number of training episodes to wait before running the evaluation",
        type=int,
        default=200,
    )
    parser.add_argument(
        "--seed",
        help="Environment seed",
        default=2,
        type=int,
    )
    parser.add_argument(
        "--log-dir",
        help="Log directory location",
        default="logs",
        type=str,
    )
    parser.add_argument(
        "--policy-ids",
        help="Name of each specified policy",
        default=None,
        type=str,
    )
    args = parser.parse_args()

    # Obtain the policy class strings for each specified policy.
    policy_classes = [
        agent_pool_value(agent_name, "policy_class")
        for agent_name in args.policy.split(",")
    ]

    # Obtain the policy class IDs from the arguments.
    policy_ids = args.policy_ids.split(",") if args.policy_ids else None

    ray.init()
    train(
        scenario_info=(args.task, args.level),
        num_episodes=int(args.episodes),
        max_episode_steps=int(args.max_episode_steps),
        eval_info={
            "eval_rate": float(args.eval_rate),
            "eval_episodes": int(args.eval_episodes),
        },
        timestep_sec=float(args.timestep),
        headless=args.headless,
        policy_classes=policy_classes,
        seed=args.seed,
        log_dir=args.log_dir,
        policy_ids=policy_ids,
    )<|MERGE_RESOLUTION|>--- conflicted
+++ resolved
@@ -157,23 +157,6 @@
             if any([episode.get_itr(agent_id) >= 1000000 for agent_id in agents]):
                 finished = True
                 break
-<<<<<<< HEAD
-
-            # Perform the evaluation check.
-            if eval_info["eval_episodes"] != 0:
-                evaluation_check(
-                    agents=agents,
-                    agent_ids=agent_ids,
-                    policy_classes=agent_classes,
-                    episode=episode,
-                    log_dir=log_dir,
-                    max_episode_steps=max_episode_steps,
-                    **eval_info,
-                    **env.info,
-                )
-
-=======
->>>>>>> 0f28b8d3
             # Request and perform actions on each agent that received an observation.
             actions = {}
             for agent_id, observation in observations.items():
