# MIT License
#
# Copyright (C) 2021. Huawei Technologies Co., Ltd. All rights reserved.
#
# Permission is hereby granted, free of charge, to any person obtaining a copy
# of this software and associated documentation files (the "Software"), to deal
# in the Software without restriction, including without limitation the rights
# to use, copy, modify, merge, publish, distribute, sublicense, and/or sell
# copies of the Software, and to permit persons to whom the Software is
# furnished to do so, subject to the following conditions:
#
# The above copyright notice and this permission notice shall be included in
# all copies or substantial portions of the Software.
#
# THE SOFTWARE IS PROVIDED "AS IS", WITHOUT WARRANTY OF ANY KIND, EXPRESS OR
# IMPLIED, INCLUDING BUT NOT LIMITED TO THE WARRANTIES OF MERCHANTABILITY,
# FITNESS FOR A PARTICULAR PURPOSE AND NONINFRINGEMENT. IN NO EVENT SHALL THE
# AUTHORS OR COPYRIGHT HOLDERS BE LIABLE FOR ANY CLAIM, DAMAGES OR OTHER
# LIABILITY, WHETHER IN AN ACTION OF CONTRACT, TORT OR OTHERWISE, ARISING FROM,
# OUT OF OR IN CONNECTION WITH THE SOFTWARE OR THE USE OR OTHER DEALINGS IN
# THE SOFTWARE.
import enum
import json
import os
import sys
from typing import Any, Dict, List, Tuple

from ultra.utils.ray import default_ray_kwargs

# Set environment to better support Ray
os.environ["MKL_NUM_THREADS"] = "1"
import argparse
import pickle
import time

import dill
import gym
import psutil
import ray
import torch

from smarts.core.agent import Agent, AgentSpec
from smarts.zoo.registry import make
<<<<<<< HEAD
from ultra.evaluate import evaluation_check
from ultra.utils.common import gen_default_agent_ids, gen_etag_from_locators
=======
from ultra.evaluate import evaluation_check, collect_evaluations
from ultra.utils.common import agent_pool_value
>>>>>>> 0f28b8d3
from ultra.utils.episode import episodes

num_gpus = 1 if torch.cuda.is_available() else 0


<<<<<<< HEAD
def _init_agents(
    agent_locators: Dict[str, str], agent_specs_params: Dict[str, Dict[str, Any]]
) -> Tuple[Dict[str, AgentSpec], Dict[str, Agent]]:
    """TODO: Docstring."""
    agent_specs = {
        agent_id: make(locator=agent_locator, **agent_specs_params[agent_id])
        for agent_id, agent_locator in agent_locators.items()
    }
    agents = {
        agent_id: agent_spec.build_agent()
        for agent_id, agent_spec in agent_specs.items()
    }
    return agent_specs, agents


def _parse_agent_specs_params(agent_specs_params):
    pass


class AgentSpecParamsPlaceholders(enum.Enum):
    SaveDirectory = 0
    AgentId = 1


# @ray.remote(num_gpus=num_gpus / 2, max_calls=1)
@ray.remote(num_gpus=num_gpus / 2)
=======
>>>>>>> 0f28b8d3
def train(
    scenario_info: Tuple[str, str],
    num_episodes: int,
    agent_locators: Dict[str, str],
    agent_specs_train_params: Dict[str, Dict[str, Any]],
    agent_specs_evaluate_params: Dict[str, Dict[str, Any]],
    max_episode_steps: int,
    eval_info: Dict[str, Any],
    timestep_sec: float,
    headless: bool,
    seed: int,
    log_dir: str,
    # policy_ids=None,
    # agent_train_params=collections.defaultdict(lambda: {}),
    # agent_evaluation_params=collections.defaultdict(lambda: {}),
):
    torch.set_num_threads(1)
    total_step = 0
    finished = False
    evaluation_task_ids = dict()

    # # Make agent_ids in the form of 000, 001, ..., 010, 011, ..., 999, 1000, ...;
    # # or use the provided policy_ids if available.
    # agent_ids = (
    #     ["0" * max(0, 3 - len(str(i))) + str(i) for i in range(len(policy_classes))]
    #     if not policy_ids
    #     else policy_ids
    # )
    # # Ensure there is an ID for each policy, and a policy for each ID.
    # assert len(agent_ids) == len(policy_classes), (
    #     "The number of agent IDs provided ({}) must be equal to "
    #     "the number of policy classes provided ({}).".format(
    #         len(agent_ids), len(policy_classes)
    #     )
    # )

    # # Assign the policy classes to their associated ID.
    # agent_classes = {
    #     agent_id: policy_class
    #     for agent_id, policy_class in zip(agent_ids, policy_classes)
    # }
    # # Create the agent specifications matched with their associated ID.
    # agent_specs = {
    #     agent_id: make(locator=policy_class)
    #     for agent_id, policy_class in agent_classes.items()
    # }
    # print("AgentInterface before:", agent_specs["000"].interface)
    # for agent_id in agent_specs:
    #     agent_specs[agent_id].interface = agent_specs[agent_id].interface.replace(
    #         max_episode_steps=max_episode_steps
    #     )
    #     agent_specs[agent_id].agent_params = (agent_train_params[agent_id],)
    # print("AgentInterface after:", agent_specs["000"].interface)
    # # Create the agents matched with their associated ID.
    # agents = {
    #     agent_id: agent_spec.build_agent()
    #     for agent_id, agent_spec in agent_specs.items()
    # }

    # agent_specs, agents = _init_agents(agent_locators, agent_specs_train_params)
    agent_specs = {
        agent_id: make(locator=agent_locator, **agent_specs_train_params[agent_id])
        for agent_id, agent_locator in agent_locators.items()
    }
    agents = {
        agent_id: agent_spec.build_agent()
        for agent_id, agent_spec in agent_specs.items()
    }

    # agent_specs["000"] = entrypoint()
    # agents["000"] = agent_specs["000"].build_agent()

    print("Agent :", type(agents["000"]))

    # Create the environment.
    env = gym.make(
        "ultra.env:ultra-v0",
        agent_specs=agent_specs,
        scenario_info=scenario_info,
        headless=headless,
        timestep_sec=timestep_sec,
        seed=seed,
    )

    etag = gen_etag_from_locators(agent_locators.values())

    old_episode = None
    for episode in episodes(num_episodes, etag=etag, log_dir=log_dir):

        # Reset the environment and retrieve the initial observations.
        observations = env.reset()
        dones = {"__all__": False}
        infos = None
        episode.reset()
        experiment_dir = episode.experiment_dir

        # Save relevant agent metadata.
        if not os.path.exists(f"{experiment_dir}/agent_metadata.pkl"):
            if not os.path.exists(experiment_dir):
                os.makedirs(experiment_dir)
            with open(f"{experiment_dir}/agent_metadata.pkl", "wb") as metadata_file:
                dill.dump(
                    {
                        "agent_ids": list(agent_locators.keys()),
                        "agent_classes": agent_locators,
                        "agent_specs": agent_specs,
                    },
                    metadata_file,
                    pickle.HIGHEST_PROTOCOL,
                )

        evaluation_check(
            agents=agents,
            agent_ids=agent_ids,
            policy_classes=agent_classes,
            episode=episode,
            log_dir=log_dir,
            max_episode_steps=max_episode_steps,
            evaluation_task_ids=evaluation_task_ids,
            **eval_info,
            **env.info,
        )

        collect_evaluations(evaluation_task_ids=evaluation_task_ids)

        while not dones["__all__"]:
            # Break if any of the agent's step counts is 1000000 or greater.
            if any([episode.get_itr(agent_id) >= 1000000 for agent_id in agents]):
                finished = True
                break
<<<<<<< HEAD

            # Perform the evaluation check.
            if eval_info["eval_episodes"] != 0:
                evaluation_check(
                    agents=agents,
                    agent_ids=agent_ids,
                    policy_classes=agent_classes,
                    episode=episode,
                    log_dir=log_dir,
                    max_episode_steps=max_episode_steps,
                    **eval_info,
                    **env.info,
                )

=======
>>>>>>> 0f28b8d3
            # Request and perform actions on each agent that received an observation.
            actions = {}
            for agent_id, observation in observations.items():
                try:
                    actions[agent_id] = agents[agent_id].act(observation, explore=True)
                except TypeError:
                    actions[agent_id] = agents[agent_id].act(observation)
            next_observations, rewards, dones, infos = env.step(actions)

            # Active agents are those that receive observations in this step and the next
            # step. Step each active agent (obtaining their network loss if applicable).
            active_agent_ids = observations.keys() & next_observations.keys()
            loss_outputs = {}
            for agent_id in active_agent_ids:
                try:
                    loss_outputs[agent_id] = agents[agent_id].step(
                        state=observations[agent_id],
                        action=actions[agent_id],
                        reward=rewards[agent_id],
                        next_state=next_observations[agent_id],
                        done=dones[agent_id],
                        info=infos[agent_id],
                    )
                except AttributeError:
                    loss_outputs[agent_id] = {}

            # Record the data from this episode.
            episode.record_step(
                agent_ids_to_record=active_agent_ids,
                infos=infos,
                rewards=rewards,
                total_step=total_step,
                loss_outputs=loss_outputs,
            )

            # Update variables for the next step.
            total_step += 1
            observations = next_observations

        episode.record_episode()
        episode.record_tensorboard()

        if finished:
            break

    # Wait on the remaining evaluations to finish.
    while collect_evaluations(evaluation_task_ids):
        time.sleep(0.1)

    env.close()


if __name__ == "__main__":
    parser = argparse.ArgumentParser("intersection-training")
    parser.add_argument(
        "--task", help="Tasks available : [0, 1, 2]", type=str, default="1"
    )
    parser.add_argument(
        "--level",
        help="Levels available : [easy, medium, hard, no-traffic]",
        type=str,
        default="easy",
    )
    parser.add_argument(
        "--policy",
        help="Policies available : [ppo, sac, td3, dqn, bdqn]",
        type=str,
        default="sac",
    )
    parser.add_argument(
        "--episodes", help="Number of training episodes", type=int, default=1000000
    )
    parser.add_argument(
        "--max-episode-steps",
        help="Maximum number of steps per episode",
        type=int,
        default=200,
    )
    parser.add_argument(
        "--timestep", help="Environment timestep (sec)", type=float, default=0.1
    )
    parser.add_argument(
        "--headless",
        help="Run without envision",
        action="store_true",
    )
    parser.add_argument(
        "--eval-episodes", help="Number of evaluation episodes", type=int, default=200
    )
    parser.add_argument(
        "--eval-rate",
        help="The number of training episodes to wait before running the evaluation",
        type=int,
        default=200,
    )
    parser.add_argument(
        "--seed",
        help="Environment seed",
        default=2,
        type=int,
    )
    parser.add_argument(
        "--log-dir",
        help="Log directory location",
        default="logs",
        type=str,
    )
<<<<<<< HEAD

    base_dir = os.path.dirname(__file__)
    pool_path = os.path.join(base_dir, "agent_pool.json")
    args = parser.parse_args()

    # Obtain the policy class strings for each specified policy.
    agent_classes = []
    with open(pool_path, "r") as f:
        data = json.load(f)
        for policy in args.policy.split(","):
            if policy in data["agents"].keys():
                agent_classes.append(
                    data["agents"][policy]["path"]
                    + ":"
                    + data["agents"][policy]["locator"]
                )
            else:
                raise ImportError("Invalid policy name. Please try again")
    agent_ids = gen_default_agent_ids(len(agent_classes))
    agent_locators = dict(zip(agent_ids, agent_classes))

    ray.init()
    ray.wait(
        [
            train.remote(
                scenario_info=(args.task, args.level),
                num_episodes=int(args.episodes),
                agent_locators=agent_locators,
                agent_specs_train_params={"000": {"max_episode_steps": 300}},
                agent_specs_evaluate_params=None,
                max_episode_steps=int(args.max_episode_steps),
                eval_info={
                    "eval_rate": float(args.eval_rate),
                    "eval_episodes": int(args.eval_episodes),
                },
                timestep_sec=float(args.timestep),
                headless=args.headless,
                seed=args.seed,
                log_dir=args.log_dir,
            )
        ]
=======
    parser.add_argument(
        "--policy-ids",
        help="Name of each specified policy",
        default=None,
        type=str,
    )
    args = parser.parse_args()

    # Obtain the policy class strings for each specified policy.
    policy_classes = [
        agent_pool_value(agent_name, "policy_class")
        for agent_name in args.policy.split(",")
    ]

    # Obtain the policy class IDs from the arguments.
    policy_ids = args.policy_ids.split(",") if args.policy_ids else None

    ray.init()
    train(
        scenario_info=(args.task, args.level),
        num_episodes=int(args.episodes),
        max_episode_steps=int(args.max_episode_steps),
        eval_info={
            "eval_rate": float(args.eval_rate),
            "eval_episodes": int(args.eval_episodes),
        },
        timestep_sec=float(args.timestep),
        headless=args.headless,
        policy_classes=policy_classes,
        seed=args.seed,
        log_dir=args.log_dir,
        policy_ids=policy_ids,
>>>>>>> 0f28b8d3
    )<|MERGE_RESOLUTION|>--- conflicted
+++ resolved
@@ -41,19 +41,17 @@
 
 from smarts.core.agent import Agent, AgentSpec
 from smarts.zoo.registry import make
-<<<<<<< HEAD
-from ultra.evaluate import evaluation_check
-from ultra.utils.common import gen_default_agent_ids, gen_etag_from_locators
-=======
 from ultra.evaluate import evaluation_check, collect_evaluations
-from ultra.utils.common import agent_pool_value
->>>>>>> 0f28b8d3
+from ultra.utils.common import (
+    agent_pool_value,
+    gen_default_agent_id,
+    gen_etag_from_locators,
+)
 from ultra.utils.episode import episodes
 
 num_gpus = 1 if torch.cuda.is_available() else 0
 
 
-<<<<<<< HEAD
 def _init_agents(
     agent_locators: Dict[str, str], agent_specs_params: Dict[str, Dict[str, Any]]
 ) -> Tuple[Dict[str, AgentSpec], Dict[str, Agent]]:
@@ -78,10 +76,6 @@
     AgentId = 1
 
 
-# @ray.remote(num_gpus=num_gpus / 2, max_calls=1)
-@ray.remote(num_gpus=num_gpus / 2)
-=======
->>>>>>> 0f28b8d3
 def train(
     scenario_info: Tuple[str, str],
     num_episodes: int,
@@ -212,23 +206,6 @@
             if any([episode.get_itr(agent_id) >= 1000000 for agent_id in agents]):
                 finished = True
                 break
-<<<<<<< HEAD
-
-            # Perform the evaluation check.
-            if eval_info["eval_episodes"] != 0:
-                evaluation_check(
-                    agents=agents,
-                    agent_ids=agent_ids,
-                    policy_classes=agent_classes,
-                    episode=episode,
-                    log_dir=log_dir,
-                    max_episode_steps=max_episode_steps,
-                    **eval_info,
-                    **env.info,
-                )
-
-=======
->>>>>>> 0f28b8d3
             # Request and perform actions on each agent that received an observation.
             actions = {}
             for agent_id, observation in observations.items():
@@ -336,70 +313,21 @@
         default="logs",
         type=str,
     )
-<<<<<<< HEAD
-
-    base_dir = os.path.dirname(__file__)
-    pool_path = os.path.join(base_dir, "agent_pool.json")
     args = parser.parse_args()
 
     # Obtain the policy class strings for each specified policy.
-    agent_classes = []
-    with open(pool_path, "r") as f:
-        data = json.load(f)
-        for policy in args.policy.split(","):
-            if policy in data["agents"].keys():
-                agent_classes.append(
-                    data["agents"][policy]["path"]
-                    + ":"
-                    + data["agents"][policy]["locator"]
-                )
-            else:
-                raise ImportError("Invalid policy name. Please try again")
-    agent_ids = gen_default_agent_ids(len(agent_classes))
-    agent_locators = dict(zip(agent_ids, agent_classes))
-
-    ray.init()
-    ray.wait(
-        [
-            train.remote(
-                scenario_info=(args.task, args.level),
-                num_episodes=int(args.episodes),
-                agent_locators=agent_locators,
-                agent_specs_train_params={"000": {"max_episode_steps": 300}},
-                agent_specs_evaluate_params=None,
-                max_episode_steps=int(args.max_episode_steps),
-                eval_info={
-                    "eval_rate": float(args.eval_rate),
-                    "eval_episodes": int(args.eval_episodes),
-                },
-                timestep_sec=float(args.timestep),
-                headless=args.headless,
-                seed=args.seed,
-                log_dir=args.log_dir,
-            )
-        ]
-=======
-    parser.add_argument(
-        "--policy-ids",
-        help="Name of each specified policy",
-        default=None,
-        type=str,
-    )
-    args = parser.parse_args()
-
-    # Obtain the policy class strings for each specified policy.
-    policy_classes = [
-        agent_pool_value(agent_name, "policy_class")
-        for agent_name in args.policy.split(",")
-    ]
-
-    # Obtain the policy class IDs from the arguments.
-    policy_ids = args.policy_ids.split(",") if args.policy_ids else None
+    agent_locators = {
+        gen_default_agent_id(agent_number): agent_pool_value(agent_name, "policy_class")
+        for agent_number, agent_name in enumerate(args.policy.split(","))
+    }
 
     ray.init()
     train(
         scenario_info=(args.task, args.level),
         num_episodes=int(args.episodes),
+        agent_locators=agent_locators,
+        agent_specs_train_params={"000": {"max_episode_steps": 300}},
+        agent_specs_evaluate_params=None,
         max_episode_steps=int(args.max_episode_steps),
         eval_info={
             "eval_rate": float(args.eval_rate),
@@ -407,9 +335,6 @@
         },
         timestep_sec=float(args.timestep),
         headless=args.headless,
-        policy_classes=policy_classes,
         seed=args.seed,
         log_dir=args.log_dir,
-        policy_ids=policy_ids,
->>>>>>> 0f28b8d3
     )