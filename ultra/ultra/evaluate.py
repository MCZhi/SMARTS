# MIT License
#
# Copyright (C) 2021. Huawei Technologies Co., Ltd. All rights reserved.
#
# Permission is hereby granted, free of charge, to any person obtaining a copy
# of this software and associated documentation files (the "Software"), to deal
# in the Software without restriction, including without limitation the rights
# to use, copy, modify, merge, publish, distribute, sublicense, and/or sell
# copies of the Software, and to permit persons to whom the Software is
# furnished to do so, subject to the following conditions:
#
# The above copyright notice and this permission notice shall be included in
# all copies or substantial portions of the Software.
#
# THE SOFTWARE IS PROVIDED "AS IS", WITHOUT WARRANTY OF ANY KIND, EXPRESS OR
# IMPLIED, INCLUDING BUT NOT LIMITED TO THE WARRANTIES OF MERCHANTABILITY,
# FITNESS FOR A PARTICULAR PURPOSE AND NONINFRINGEMENT. IN NO EVENT SHALL THE
# AUTHORS OR COPYRIGHT HOLDERS BE LIABLE FOR ANY CLAIM, DAMAGES OR OTHER
# LIABILITY, WHETHER IN AN ACTION OF CONTRACT, TORT OR OTHERWISE, ARISING FROM,
# OUT OF OR IN CONNECTION WITH THE SOFTWARE OR THE USE OR OTHER DEALINGS IN
# THE SOFTWARE.
import os
import pickle
from typing import Sequence, Tuple

# Set environment to better support Ray
os.environ["MKL_NUM_THREADS"] = "1"
import argparse
import glob
import time
from pydoc import locate

import gym
import numpy as np
import ray
import torch

from smarts.zoo.registry import make
from ultra.utils.episode import LogInfo, episodes
from ultra.utils.ray import default_ray_kwargs

num_gpus = 1 if torch.cuda.is_available() else 0


def evaluation_check(
    agents,
    episode,
    agent_ids,
    policy_classes,
    eval_rate,
    eval_episodes,
    max_episode_steps,
    scenario_info,
    timestep_sec,
    headless,
    log_dir,
    evaluation_task_ids,
):
    # Evaluate agents that have reached the eval_rate.
    agent_ids_to_evaluate = [
        agent_id
        for agent_id in agent_ids
        if episode.index % eval_rate == 0
        and episode.last_eval_iterations[agent_id] != episode.index
    ]

    # Skip evaluation if there are no agents needing an evaluation.
    if len(agent_ids_to_evaluate) < 1:
        return

    if eval_episodes < 1:
        return

    for agent_id in agent_ids_to_evaluate:
        # Get the checkpoint directory for the current agent and save its model.
        checkpoint_directory = episode.checkpoint_dir(agent_id, episode.index)
        agents[agent_id].save(checkpoint_directory)

        evaluation_train_task_id = evaluate.remote(
            seed=episode.eval_count,
            experiment_dir=episode.experiment_dir,
            agent_ids=[agent_id],
            policy_classes={agent_id: policy_classes[agent_id]},
            checkpoint_dirs={agent_id: checkpoint_directory},
            scenario_info=scenario_info,
            num_episodes=eval_episodes,
            max_episode_steps=max_episode_steps,
            headless=headless,
            timestep_sec=timestep_sec,
            log_dir=log_dir,
            eval_mode=False,
<<<<<<< HEAD
        )
        evaluation_task_id = evaluate.remote(
            seed=episode.eval_count,
            experiment_dir=episode.experiment_dir,
            agent_ids=[agent_id],
            policy_classes={agent_id: policy_classes[agent_id]},
            checkpoint_dirs={agent_id: checkpoint_directory},
            scenario_info=scenario_info,
            num_episodes=eval_episodes,
            max_episode_steps=max_episode_steps,
            headless=headless,
            timestep_sec=timestep_sec,
            log_dir=log_dir,
            eval_mode=True,
        )

        evaluation_task_ids[evaluation_train_task_id] = (
            episode.get_itr(agent_id),
            episode,
            "eval_train",
        )
        evaluation_task_ids[evaluation_task_id] = (
            episode.get_itr(agent_id),
            episode,
            "eval",
        )
=======
        )
        evaluation_task_id = evaluate.remote(
            seed=episode.eval_count,
            experiment_dir=episode.experiment_dir,
            agent_ids=[agent_id],
            policy_classes={agent_id: policy_classes[agent_id]},
            checkpoint_dirs={agent_id: checkpoint_directory},
            scenario_info=scenario_info,
            num_episodes=eval_episodes,
            max_episode_steps=max_episode_steps,
            headless=headless,
            timestep_sec=timestep_sec,
            log_dir=log_dir,
            eval_mode=True,
        )

        evaluation_task_ids[evaluation_train_task_id] = (
            episode.get_itr(agent_id),
            episode,
            "eval_train",
        )
        evaluation_task_ids[evaluation_task_id] = (
            episode.get_itr(agent_id),
            episode,
            "eval",
        )
>>>>>>> c1d8074a

        episode.eval_count += 1
        episode.last_eval_iterations[agent_id] = episode.get_itr(agent_id)


def collect_evaluations(evaluation_task_ids: dict):
    ready_evaluation_task_ids, _ = ray.wait(list(evaluation_task_ids.keys()), timeout=0)

    # For each ready evaluation result, put it in the episode's
    # evaluation info so that it can be recorded to tensorboard.
    for ready_evaluation_task_id in ready_evaluation_task_ids:
        agent_iteration, episode, mode = evaluation_task_ids.pop(
            ready_evaluation_task_id
        )

        if mode == "eval":
            episode.eval_mode()
        elif mode == "eval_train":
            episode.eval_train_mode()

        episode.info[episode.active_tag] = ray.get(ready_evaluation_task_id)
<<<<<<< HEAD
        episode.record_tensorboard(recording_step=agent_iteration)
=======
        episode.record_tensorboard(
            recording_step=episode.index
        )  # Record evaluation episodically
>>>>>>> c1d8074a
        episode.train_mode()

    return len(evaluation_task_ids) > 0


# Number of GPUs should be split between remote functions.
@ray.remote(num_gpus=num_gpus / 2, max_calls=1)
def evaluate(
    experiment_dir,
    seed,
    agent_ids,
    policy_classes,
    checkpoint_dirs,
    scenario_info,
    num_episodes,
    max_episode_steps,
    headless,
    timestep_sec,
    log_dir,
    eval_mode=True,
):
    torch.set_num_threads(1)

    # Create the agent specifications matched with their associated ID.
    agent_specs = {
        agent_id: make(
            locator=policy_classes[agent_id],
            checkpoint_dir=checkpoint_dirs[agent_id],
            experiment_dir=experiment_dir,
            max_episode_steps=max_episode_steps,
            agent_id=agent_id,
        )
        for agent_id in agent_ids
    }

    # Create the environment with the specified agents.
    env = gym.make(
        "ultra.env:ultra-v0",
        agent_specs=agent_specs,
        scenario_info=scenario_info,
        headless=headless,
        timestep_sec=timestep_sec,
        seed=seed,
        eval_mode=eval_mode,
    )

    # Build each agent from its specification.
    agents = {
        agent_id: agent_spec.build_agent()
        for agent_id, agent_spec in agent_specs.items()
    }

    # A dictionary to hold the evaluation data for each agent.
    summary_log = {agent_id: LogInfo() for agent_id in agent_ids}

    # Define an 'etag' for this experiment's data directory based off policy_classes.
    # E.g. From a ["ultra.baselines.dqn:dqn-v0", "ultra.baselines.ppo:ppo-v0"]
    # policy_classes list, transform it to an etag of "dqn-v0:ppo-v0".
    etag = ":".join([policy_class.split(":")[-1] for policy_class in policy_classes])

    for episode in episodes(num_episodes, etag=etag, log_dir=log_dir):
        # Reset the environment and retrieve the initial observations.
        observations = env.reset()
        dones = {"__all__": False}
        infos = None
        episode.reset(mode="Evaluation")

        while not dones["__all__"]:
            # Get and perform the available agents' actions.
            actions = {
                agent_id: agents[agent_id].act(observation, explore=False)
                for agent_id, observation in observations.items()
            }
            observations, rewards, dones, infos = env.step(actions)

            # Record the data from this episode.
            episode.record_step(
                agent_ids_to_record=infos.keys(), infos=infos, rewards=rewards
            )

        episode.record_episode()

        for agent_id, agent_data in episode.info[episode.active_tag].items():
            for key, value in agent_data.data.items():
                if not isinstance(value, (list, tuple, np.ndarray)):
                    summary_log[agent_id].data[key] += value

    # Normalize by the number of evaluation episodes.
    for agent_id, agent_data in summary_log.items():
        for key, value in agent_data.data.items():
            if not isinstance(value, (list, tuple, np.ndarray)):
                summary_log[agent_id].data[key] /= num_episodes

    env.close()

    return summary_log


<<<<<<< HEAD
if __name__ == "__main__":
    parser = argparse.ArgumentParser("intersection-evaluation")
    parser.add_argument(
        "--task", help="Tasks available : [0, 1, 2]", type=str, default="1"
    )
    parser.add_argument(
        "--level",
        help="Levels available : [easy, medium, hard, no-traffic]",
        type=str,
        default="easy",
    )
    parser.add_argument(
        "--models",
        nargs="+",
        help="The models in the models/ directory of the experiment to evaluate",
    )
    parser.add_argument(
        "--episodes", help="Number of training episodes", type=int, default=200
    )
    parser.add_argument(
        "--max-episode-steps",
        help="Maximum number of steps per episode",
        type=int,
        default=200,
    )
    parser.add_argument(
        "--timestep", help="Environment timestep (sec)", type=float, default=0.1
    )
    parser.add_argument(
        "--headless",
        help="Run without envision",
        action="store_true",
    )
    parser.add_argument(
        "--experiment-dir",
        help="Path to the experiment directory",
        type=str,
    )
    parser.add_argument(
        "--log-dir",
        help="Log directory location",
        default="logs",
        type=str,
    )
    args = parser.parse_args()
=======
def evaluate_saved_models(
    experiment_dir: str,
    log_dir: str,
    headless: bool,
    max_episode_steps: int,
    agents: Sequence[str],
    num_episodes: int,
    scenario_info: Tuple[str, str],
    timestep: float,
    models_to_evaluate: str = None,
):
>>>>>>> c1d8074a

    # If no agents are explicitly given then by default all agents are
    # enabled for evaluation
    if not agents:
        agents = os.listdir(os.path.join(experiment_dir, "models"))

    # Model path for each agent id
    model_paths = [os.path.join(experiment_dir, "models", agent) for agent in agents]

    if not os.path.exists(log_dir):
        os.makedirs(log_dir)
    if not all([os.path.exists(model_path) for model_path in model_paths]):
        raise "At least one path to a model is invalid"
    if not all([os.listdir(model_path) for model_path in model_paths]):
        raise "There are no models to evaluate in at least one model path"

    # Get agent IDs from the models to be evaluated.
    agent_ids_from_models = [
        os.path.basename(os.path.normpath(model_path)) for model_path in model_paths
    ]

    # Load relevant agent metadata.
    with open(
        os.path.join(experiment_dir, "agent_metadata.pkl"), "rb"
    ) as metadata_file:
        agent_metadata = pickle.load(metadata_file)

    # Extract the agent IDs and policy classes from the metadata and given models.
    agent_ids = [
        agent_id
        for agent_id in agent_metadata["agent_ids"]
        if agent_id in agent_ids_from_models
    ]
    policy_classes = {
        agent_id: agent_metadata["agent_classes"][agent_id] for agent_id in agent_ids
    }

    # From a base model directory such as logs/<experiment_name>/models/*, assign each agent ID with its
    # checkpoint directories in sorted order based on the checkpoint iteration. The agent IDs are
    # obtained from the direct child folders of the model directory given. As an example result:
    # {
    #     '000': ['logs/<experiment_name>/models/000/1042', 'logs/<experiment_name>/models/000/2062'],
    #     '001': ['logs/<experiment_name>/models/001/999', 'logs/<experiment_name>/models/001/1999'],
    #     '003': ['logs/<experiment_name>/models/003/1009', 'logs/<experiment_name>/models/003/2120'],
    #     '002': ['logs/<experiment_name>/models/002/1053', 'logs/<experiment_name>/models/002/2041'],
    # }
    agent_checkpoint_directories = {
        agent_id: sorted(
            glob.glob(os.path.join(experiment_dir, "models", agent_id, "*")),
            key=lambda x: int(x.split("/")[-1]),
        )
        for agent_id in agent_ids
    }

    # If models are explicitly given through the CLI, then their respective model
    # directory paths are calculated.
    if models_to_evaluate:
        custom_checkpoint_directories = {}
        # Iterate through each model to be evaluated (models that do not exist will not be included)
        for model in models_to_evaluate:
            agent_id = model.split("/")[0]
            model_observation_number = model.split("/")[-1]
            if agent_id in agent_checkpoint_directories.keys():
                model_directories = {
                    model_directory.split("/")[-1]: model_directory
                    for model_directory in agent_checkpoint_directories[agent_id]
                }
                if model_observation_number in model_directories:
                    if agent_id in custom_checkpoint_directories:
                        custom_checkpoint_directories[agent_id].append(
                            model_directories[model_observation_number]
                        )
                    else:
                        custom_checkpoint_directories[agent_id] = [
                            model_directories[model_observation_number]
                        ]
                else:
                    raise Exception(
                        f"The agent with id: {agent_id} does not contain the provided observation number: {model_observation_number}"
                    )
            else:
                raise Exception(
                    f"The agent id: {agent_id} is not in the specified agent IDs"
                )

        # Agent checkpoint directories contains the specified model directories for the
        # specified agents
        agent_checkpoint_directories = custom_checkpoint_directories

    etag = (
        ":".join([policy_classes[agent_id].split(":")[-1] for agent_id in agent_ids])
        + "-evaluation"
    )

    for agent_id, checkpoint_directories in agent_checkpoint_directories.items():
        num_of_checkpoints = len(checkpoint_directories)
        ray.init()
        try:
            for episode in episodes(
                num_of_checkpoints,
                etag=etag,
                log_dir=log_dir,
            ):
                # Obtain a checkpoint directory for each agent.
                checkpoint_directory = {agent_id: checkpoint_directories[episode.index]}
                episode.eval_mode()
                episode.info[episode.active_tag] = ray.get(
                    [
                        evaluate.remote(
                            experiment_dir=experiment_dir,
                            agent_ids=[agent_id],
                            policy_classes=policy_classes,
                            seed=episode.eval_count,
                            checkpoint_dirs=checkpoint_directory,
                            scenario_info=scenario_info,
                            num_episodes=num_episodes,
                            max_episode_steps=max_episode_steps,
                            timestep_sec=timestep,
                            headless=headless,
                            log_dir=log_dir,
                        )
                    ]
                )[0]
                episode.record_tensorboard(recording_step=episode.index)
                episode.eval_count += 1
        finally:
            time.sleep(1)
            ray.shutdown()


if __name__ == "__main__":
    parser = argparse.ArgumentParser("intersection-evaluation")
    parser.add_argument(
        "--task", help="Tasks available : [0, 1, 2]", type=str, default="1"
    )
    parser.add_argument(
        "--level",
        help="Levels available : [easy, medium, hard, no-traffic]",
        type=str,
        default="easy",
    )
    parser.add_argument(
        "--agents",
        nargs="+",
        help="Agent IDs to evaluate",
        default=None,
    )
    parser.add_argument(
        "--episodes", help="Number of training episodes", type=int, default=200
    )
    parser.add_argument(
        "--max-episode-steps",
        help="Maximum number of steps per episode",
        type=int,
        default=10000,
    )
    parser.add_argument(
        "--timestep", help="Environment timestep (sec)", type=float, default=0.1
    )
    parser.add_argument(
        "--headless",
        help="Run without envision",
        action="store_true",
    )
    parser.add_argument(
        "--experiment-dir",
        help="Path to the experiment directory",
        type=str,
    )
    parser.add_argument(
        "--log-dir",
        help="Log directory location",
        default="logs",
        type=str,
    )
    parser.add_argument(
        "--models-to-evaluate",
        nargs="+",
        help="models to be evaluated; <agent_id>/<model>",
        default=None,
    )
    args = parser.parse_args()

    evaluate_saved_models(
        experiment_dir=args.experiment_dir,
        log_dir=args.log_dir,
        headless=args.headless,
        max_episode_steps=int(args.max_episode_steps),
        agents=args.agents,
        num_episodes=int(args.episodes),
        scenario_info=(args.task, args.level),
        timestep=float(args.timestep),
        models_to_evaluate=args.models_to_evaluate,
    )<|MERGE_RESOLUTION|>--- conflicted
+++ resolved
@@ -89,7 +89,6 @@
             timestep_sec=timestep_sec,
             log_dir=log_dir,
             eval_mode=False,
-<<<<<<< HEAD
         )
         evaluation_task_id = evaluate.remote(
             seed=episode.eval_count,
@@ -116,34 +115,6 @@
             episode,
             "eval",
         )
-=======
-        )
-        evaluation_task_id = evaluate.remote(
-            seed=episode.eval_count,
-            experiment_dir=episode.experiment_dir,
-            agent_ids=[agent_id],
-            policy_classes={agent_id: policy_classes[agent_id]},
-            checkpoint_dirs={agent_id: checkpoint_directory},
-            scenario_info=scenario_info,
-            num_episodes=eval_episodes,
-            max_episode_steps=max_episode_steps,
-            headless=headless,
-            timestep_sec=timestep_sec,
-            log_dir=log_dir,
-            eval_mode=True,
-        )
-
-        evaluation_task_ids[evaluation_train_task_id] = (
-            episode.get_itr(agent_id),
-            episode,
-            "eval_train",
-        )
-        evaluation_task_ids[evaluation_task_id] = (
-            episode.get_itr(agent_id),
-            episode,
-            "eval",
-        )
->>>>>>> c1d8074a
 
         episode.eval_count += 1
         episode.last_eval_iterations[agent_id] = episode.get_itr(agent_id)
@@ -165,13 +136,9 @@
             episode.eval_train_mode()
 
         episode.info[episode.active_tag] = ray.get(ready_evaluation_task_id)
-<<<<<<< HEAD
-        episode.record_tensorboard(recording_step=agent_iteration)
-=======
         episode.record_tensorboard(
             recording_step=episode.index
         )  # Record evaluation episodically
->>>>>>> c1d8074a
         episode.train_mode()
 
     return len(evaluation_task_ids) > 0
@@ -270,53 +237,6 @@
     return summary_log
 
 
-<<<<<<< HEAD
-if __name__ == "__main__":
-    parser = argparse.ArgumentParser("intersection-evaluation")
-    parser.add_argument(
-        "--task", help="Tasks available : [0, 1, 2]", type=str, default="1"
-    )
-    parser.add_argument(
-        "--level",
-        help="Levels available : [easy, medium, hard, no-traffic]",
-        type=str,
-        default="easy",
-    )
-    parser.add_argument(
-        "--models",
-        nargs="+",
-        help="The models in the models/ directory of the experiment to evaluate",
-    )
-    parser.add_argument(
-        "--episodes", help="Number of training episodes", type=int, default=200
-    )
-    parser.add_argument(
-        "--max-episode-steps",
-        help="Maximum number of steps per episode",
-        type=int,
-        default=200,
-    )
-    parser.add_argument(
-        "--timestep", help="Environment timestep (sec)", type=float, default=0.1
-    )
-    parser.add_argument(
-        "--headless",
-        help="Run without envision",
-        action="store_true",
-    )
-    parser.add_argument(
-        "--experiment-dir",
-        help="Path to the experiment directory",
-        type=str,
-    )
-    parser.add_argument(
-        "--log-dir",
-        help="Log directory location",
-        default="logs",
-        type=str,
-    )
-    args = parser.parse_args()
-=======
 def evaluate_saved_models(
     experiment_dir: str,
     log_dir: str,
@@ -328,7 +248,6 @@
     timestep: float,
     models_to_evaluate: str = None,
 ):
->>>>>>> c1d8074a
 
     # If no agents are explicitly given then by default all agents are
     # enabled for evaluation
