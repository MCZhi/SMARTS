--- conflicted
+++ resolved
@@ -59,46 +59,33 @@
     headless,
     log_dir,
     evaluation_task_ids,
-<<<<<<< HEAD
     eval_after_grade=False,
     curriculum_metadata=None,
     curriculum_mode=False,
     static_coordinator=None,
     save_model_only=False,
-=======
->>>>>>> b2e9553b
 ):
     # Evaluate agents that have reached the eval_rate.
     agent_ids_to_evaluate = [
         agent_id
         for agent_id in agent_ids
-<<<<<<< HEAD
         if eval_after_grade == True
         or (
             (episode.index + 1) % eval_rate == 0
             and episode.last_eval_iterations[agent_id] != episode.index
         )
-=======
-        if episode.index % eval_rate == 0
-        and episode.last_eval_iterations[agent_id] != episode.index
->>>>>>> b2e9553b
     ]
 
     # Skip evaluation if there are no agents needing an evaluation.
     if len(agent_ids_to_evaluate) < 1:
         return
 
-<<<<<<< HEAD
     if eval_episodes < 1 and save_model_only == False:
         return
 
     if curriculum_mode is True:
         if CurriculumInfo.static_curriculum_toggle is True:
             static_coordinator.next_eval_grade()
-=======
-    if eval_episodes < 1:
-        return
->>>>>>> b2e9553b
 
     for agent_id in agent_ids_to_evaluate:
         # Get the checkpoint directory for the current agent and save its model.
@@ -110,8 +97,21 @@
             f"MODEL SAVED @ Timestep: {episode.get_itr(agent_id)} ~~~~ MODEL STORED @ {episode.experiment_dir}"
         )
 
-<<<<<<< HEAD
         if save_model_only == False:
+            evaluation_train_task_id = evaluate.remote(
+                seed=episode.eval_count,
+                experiment_dir=episode.experiment_dir,
+                agent_ids=[agent_id],
+                policy_classes={agent_id: policy_classes[agent_id]},
+                checkpoint_dirs={agent_id: checkpoint_directory},
+                scenario_info=scenario_info,
+                num_episodes=eval_episodes,
+                max_episode_steps=max_episode_steps,
+                headless=headless,
+                timestep_sec=timestep_sec,
+                log_dir=log_dir,
+                eval_mode=False,
+            )
             evaluation_task_id = evaluate.remote(
                 seed=episode.eval_count,
                 experiment_dir=episode.experiment_dir,
@@ -124,10 +124,13 @@
                 headless=headless,
                 timestep_sec=timestep_sec,
                 log_dir=log_dir,
-                curriculum_metadata=curriculum_metadata,
-                curriculum_mode=curriculum_mode,
-                static_coordinator=static_coordinator,
                 eval_mode=True,
+            )
+
+            evaluation_task_ids[evaluation_train_task_id] = (
+                episode.get_itr(agent_id),
+                episode,
+                "eval_train",
             )
             evaluation_task_ids[evaluation_task_id] = (
                 episode.get_itr(agent_id),
@@ -135,39 +138,8 @@
                 "eval",
             )
 
-    """ For ultra-gb, evaluating on train episode is not necessary"""
-    # for agent_id in agent_ids_to_evaluate:
-    #     # Get the checkpoint directory for the current agent and save its model.
-    #     checkpoint_directory = episode.checkpoint_dir(
-    #         agent_id, episode.get_itr(agent_id)
-    #     )
-    #     agents[agent_id].save(checkpoint_directory)
-
-    #     evaluation_train_task_id = evaluate.remote(
-    #         seed=episode.eval_count,
-    #         experiment_dir=episode.experiment_dir,
-    #         agent_ids=[agent_id],
-    #         policy_classes={agent_id: policy_classes[agent_id]},
-    #         checkpoint_dirs={agent_id: checkpoint_directory},
-    #         scenario_info=scenario_info,
-    #         num_episodes=eval_episodes,
-    #         max_episode_steps=max_episode_steps,
-    #         headless=headless,
-    #         timestep_sec=timestep_sec,
-    #         log_dir=log_dir,
-    #         curriculum_metadata=curriculum_metadata
-    #         curriculum_mode=curriculum_mode,
-    #         static_coordinator=static_coordinator,
-    #         eval_mode=False,
-    #     )
-    #     evaluation_task_ids[evaluation_train_task_id] = (
-    #         episode.get_itr(agent_id),
-    #         episode,
-    #         "eval_train",
-    #     )
-
-    #     episode.eval_count += 1
-    #     episode.last_eval_iterations[agent_id] = episode.get_itr(agent_id)
+            episode.eval_count += 1
+            episode.last_eval_iterations[agent_id] = episode.get_itr(agent_id)
 
 
 def collect_evaluations(evaluation_task_ids: dict):
@@ -180,62 +152,6 @@
             ready_evaluation_task_id
         )
 
-=======
-        evaluation_train_task_id = evaluate.remote(
-            seed=episode.eval_count,
-            experiment_dir=episode.experiment_dir,
-            agent_ids=[agent_id],
-            policy_classes={agent_id: policy_classes[agent_id]},
-            checkpoint_dirs={agent_id: checkpoint_directory},
-            scenario_info=scenario_info,
-            num_episodes=eval_episodes,
-            max_episode_steps=max_episode_steps,
-            headless=headless,
-            timestep_sec=timestep_sec,
-            log_dir=log_dir,
-            eval_mode=False,
-        )
-        evaluation_task_id = evaluate.remote(
-            seed=episode.eval_count,
-            experiment_dir=episode.experiment_dir,
-            agent_ids=[agent_id],
-            policy_classes={agent_id: policy_classes[agent_id]},
-            checkpoint_dirs={agent_id: checkpoint_directory},
-            scenario_info=scenario_info,
-            num_episodes=eval_episodes,
-            max_episode_steps=max_episode_steps,
-            headless=headless,
-            timestep_sec=timestep_sec,
-            log_dir=log_dir,
-            eval_mode=True,
-        )
-
-        evaluation_task_ids[evaluation_train_task_id] = (
-            episode.get_itr(agent_id),
-            episode,
-            "eval_train",
-        )
-        evaluation_task_ids[evaluation_task_id] = (
-            episode.get_itr(agent_id),
-            episode,
-            "eval",
-        )
-
-        episode.eval_count += 1
-        episode.last_eval_iterations[agent_id] = episode.get_itr(agent_id)
-
-
-def collect_evaluations(evaluation_task_ids: dict):
-    ready_evaluation_task_ids, _ = ray.wait(list(evaluation_task_ids.keys()), timeout=0)
-
-    # For each ready evaluation result, put it in the episode's
-    # evaluation info so that it can be recorded to tensorboard.
-    for ready_evaluation_task_id in ready_evaluation_task_ids:
-        agent_iteration, episode, mode = evaluation_task_ids.pop(
-            ready_evaluation_task_id
-        )
-
->>>>>>> b2e9553b
         if mode == "eval":
             episode.eval_mode()
         elif mode == "eval_train":
@@ -262,13 +178,10 @@
     headless,
     timestep_sec,
     log_dir,
-<<<<<<< HEAD
     curriculum_metadata=None,
     curriculum_mode=False,
     static_coordinator=None,
     explore=False,
-=======
->>>>>>> b2e9553b
     eval_mode=True,
 ):
     torch.set_num_threads(1)
@@ -306,10 +219,7 @@
         headless=headless,
         timestep_sec=timestep_sec,
         seed=seed,
-<<<<<<< HEAD
         curriculum_mode=curriculum_mode,
-=======
->>>>>>> b2e9553b
         eval_mode=eval_mode,
     )
 
@@ -409,12 +319,9 @@
     except KeyError as e:
         pass
 
-<<<<<<< HEAD
     return summary_log
 
 
-=======
->>>>>>> b2e9553b
 def evaluate_saved_models(
     experiment_dir: str,
     log_dir: str,
