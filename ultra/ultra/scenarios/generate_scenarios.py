--- conflicted
+++ resolved
@@ -694,11 +694,8 @@
     stopwatcher_route,
     save_dir,
     root_path,
-<<<<<<< HEAD
     totals=None,
-=======
     shuffle_missions=True,
->>>>>>> dd49350c
     pool_dir=None,
     dynamic_pattern_func=None,
 ):
