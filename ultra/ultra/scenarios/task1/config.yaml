--- conflicted
+++ resolved
@@ -11,10 +11,7 @@
            percent: 1
            specs: [[70kmh,p-test,1]]
            stops: null
-<<<<<<< HEAD
-=======
-           bubbles: null
->>>>>>> b2e9553b
+           bubbles: null
     test:
       total: 10
       ego_missions:
@@ -26,10 +23,7 @@
            percent: 1
            specs: [[70kmh,p-test,1]]
            stops: null
-<<<<<<< HEAD
-=======
-           bubbles: null
->>>>>>> b2e9553b
+           bubbles: null
   no-traffic:
     train:
       total: 10000
@@ -42,47 +36,31 @@
            percent: 0.5
            specs: [[50kmh,no-traffic,0.34],[70kmh,no-traffic,0.33],[100kmh,no-traffic,0.33]]
            stops: null
-<<<<<<< HEAD
-=======
-           bubbles: null
->>>>>>> b2e9553b
-        3lane_t:
-           percent: 0.5
-           specs: [[50kmh,no-traffic,0.34],[70kmh,no-traffic,0.33],[100kmh,no-traffic,0.33]]
-           stops: null
-<<<<<<< HEAD
-=======
-           bubbles: null
->>>>>>> b2e9553b
-    test:
-      total: 200
-      ego_missions:
-        # left turn from south to west
-      - start: south-SN
-        end:   west-EW
-      intersection_types:
-        2lane_c:
-           percent: 0.5
-           specs: [[50kmh,no-traffic,0.34],[70kmh,no-traffic,0.33],[100kmh,no-traffic,0.33]]
-           stops: null
-<<<<<<< HEAD
-=======
-           bubbles: null
->>>>>>> b2e9553b
-        3lane_c:
-           percent: 0.5
-           specs: [[50kmh,no-traffic,0.34],[70kmh,no-traffic,0.33],[100kmh,no-traffic,0.33]]
-           stops: null
-<<<<<<< HEAD
+           bubbles: null
+        3lane_t:
+           percent: 0.5
+           specs: [[50kmh,no-traffic,0.34],[70kmh,no-traffic,0.33],[100kmh,no-traffic,0.33]]
+           stops: null
+           bubbles: null
+    test:
+      total: 200
+      ego_missions:
+        # left turn from south to west
+      - start: south-SN
+        end:   west-EW
+      intersection_types:
+        2lane_c:
+           percent: 0.5
+           specs: [[50kmh,no-traffic,0.34],[70kmh,no-traffic,0.33],[100kmh,no-traffic,0.33]]
+           stops: null
+           bubbles: null
+        3lane_c:
+           percent: 0.5
+           specs: [[50kmh,no-traffic,0.34],[70kmh,no-traffic,0.33],[100kmh,no-traffic,0.33]]
+           stops: null
   simple:
     train:
       total: 10000
-=======
-           bubbles: null
-  simple:
-    train:
-      total: 100
->>>>>>> b2e9553b
       ego_missions:
         # left turn from south to west
       - start: south-SN
@@ -92,49 +70,24 @@
       intersection_types:
         2lane_t:
           percent: 0.2
-<<<<<<< HEAD
-          specs: [[50kmh,no-traffic,0.20],[70kmh,no-traffic,0.20],[100kmh,no-traffic,0.20], #60%
-                  [50kmh,low-interaction,0.14],[70kmh,low-interaction,0.13],[100kmh,low-interaction,0.13]] #40%
-=======
-          specs: [[50kmh,no-traffic,0.14],[70kmh,no-traffic,0.13],[100kmh,no-traffic,0.13], #40%
-                  [50kmh,low-interaction,0.10],[70kmh,low-interaction,0.10],[100kmh,low-interaction,0.10], #30%,
-                  [50kmh,mid-interaction,0.07],[70kmh,mid-interaction,0.065],[100kmh,mid-interaction,0.065], #20% 
-                  [50kmh,high-interaction,0.04],[70kmh,high-interaction,0.03],[100kmh,high-interaction,0.03]] #10%
->>>>>>> b2e9553b
+          specs: [[50kmh,no-traffic,0.20],[70kmh,no-traffic,0.20],[100kmh,no-traffic,0.20], #60%
+                  [50kmh,low-interaction,0.14],[70kmh,low-interaction,0.13],[100kmh,low-interaction,0.13]] #40%
           stops: null
           bubbles: null
         3lane_t:
           percent: 0.4
-<<<<<<< HEAD
-          specs: [[50kmh,no-traffic,0.20],[70kmh,no-traffic,0.20],[100kmh,no-traffic,0.20], #60%
-                  [50kmh,low-interaction,0.14],[70kmh,low-interaction,0.13],[100kmh,low-interaction,0.13]] #40%
-=======
-          specs: [[50kmh,no-traffic,0.14],[70kmh,no-traffic,0.13],[100kmh,no-traffic,0.13], #40%
-                  [50kmh,low-interaction,0.10],[70kmh,low-interaction,0.10],[100kmh,low-interaction,0.10], #30%,
-                  [50kmh,mid-interaction,0.07],[70kmh,mid-interaction,0.065],[100kmh,mid-interaction,0.065], #20% 
-                  [50kmh,high-interaction,0.04],[70kmh,high-interaction,0.03],[100kmh,high-interaction,0.03]] #10%
->>>>>>> b2e9553b
+          specs: [[50kmh,no-traffic,0.20],[70kmh,no-traffic,0.20],[100kmh,no-traffic,0.20], #60%
+                  [50kmh,low-interaction,0.14],[70kmh,low-interaction,0.13],[100kmh,low-interaction,0.13]] #40%
           stops: null
           bubbles: null
         4lane_t:
           percent: 0.4
-<<<<<<< HEAD
-          specs: [[50kmh,no-traffic,0.20],[70kmh,no-traffic,0.20],[100kmh,no-traffic,0.20], #60%
-                  [50kmh,low-interaction,0.14],[70kmh,low-interaction,0.13],[100kmh,low-interaction,0.13]] #40%
-          stops: null
-          bubbles: null
-    test:
-      total: 200
-=======
-          specs: [[50kmh,no-traffic,0.14],[70kmh,no-traffic,0.13],[100kmh,no-traffic,0.13], #40%
-                  [50kmh,low-interaction,0.10],[70kmh,low-interaction,0.10],[100kmh,low-interaction,0.10], #30%,
-                  [50kmh,mid-interaction,0.07],[70kmh,mid-interaction,0.065],[100kmh,mid-interaction,0.065], #20% 
-                  [50kmh,high-interaction,0.04],[70kmh,high-interaction,0.03],[100kmh,high-interaction,0.03]] #10%
-          stops: null
-          bubbles: null
-    test:
-      total: 100
->>>>>>> b2e9553b
+          specs: [[50kmh,no-traffic,0.20],[70kmh,no-traffic,0.20],[100kmh,no-traffic,0.20], #60%
+                  [50kmh,low-interaction,0.14],[70kmh,low-interaction,0.13],[100kmh,low-interaction,0.13]] #40%
+          stops: null
+          bubbles: null
+    test:
+      total: 200
       ego_missions:
         # left turn from south to west
       - start: south-SN
@@ -143,7 +96,6 @@
         end_offset:   [10, 10]
       intersection_types:
         2lane_c:
-<<<<<<< HEAD
           percent: 0.5
           specs: [[50kmh,no-traffic,0.20],[70kmh,no-traffic,0.20],[100kmh,no-traffic,0.20], #60%
                   [50kmh,low-interaction,0.14],[70kmh,low-interaction,0.13],[100kmh,low-interaction,0.13]] #40%
@@ -155,32 +107,6 @@
                   [50kmh,low-interaction,0.14],[70kmh,low-interaction,0.13],[100kmh,low-interaction,0.13]] #40%
           stops: null
           bubbles: null
-=======
-          percent: 0.2
-          specs: [[50kmh,no-traffic,0.14],[70kmh,no-traffic,0.13],[100kmh,no-traffic,0.13], #40%
-                  [50kmh,low-interaction,0.10],[70kmh,low-interaction,0.10],[100kmh,low-interaction,0.10], #30%,
-                  [50kmh,mid-interaction,0.07],[70kmh,mid-interaction,0.065],[100kmh,mid-interaction,0.065], #20% 
-                  [50kmh,high-interaction,0.04],[70kmh,high-interaction,0.03],[100kmh,high-interaction,0.03]] #10%
-          stops: null
-          bubbles: null
-        3lane_c:
-          percent: 0.4
-          specs: [[50kmh,no-traffic,0.14],[70kmh,no-traffic,0.13],[100kmh,no-traffic,0.13], #40%
-                  [50kmh,low-interaction,0.10],[70kmh,low-interaction,0.10],[100kmh,low-interaction,0.10], #30%,
-                  [50kmh,mid-interaction,0.07],[70kmh,mid-interaction,0.065],[100kmh,mid-interaction,0.065], #20% 
-                  [50kmh,high-interaction,0.04],[70kmh,high-interaction,0.03],[100kmh,high-interaction,0.03]] #10%
-          stops: null
-          bubbles: null
-        4lane_c:
-          percent: 0.4
-          specs: [[50kmh,no-traffic,0.14],[70kmh,no-traffic,0.13],[100kmh,no-traffic,0.13], #40%
-                  [50kmh,low-interaction,0.10],[70kmh,low-interaction,0.10],[100kmh,low-interaction,0.10], #30%,
-                  [50kmh,mid-interaction,0.07],[70kmh,mid-interaction,0.065],[100kmh,mid-interaction,0.065], #20% 
-                  [50kmh,high-interaction,0.04],[70kmh,high-interaction,0.03],[100kmh,high-interaction,0.03]] #10%
-          stops: null
-          bubbles: null
-
->>>>>>> b2e9553b
   easy:
     train:
       total: 10000
@@ -196,10 +122,7 @@
                    [50kmh,no-traffic,0.01],[70kmh,no-traffic,0.01],[100kmh,no-traffic,0.01], #3%
                    [50kmh,high-density,0.01],[70kmh,high-density,0.01],[100kmh,high-density,0.01]] # 3%
            stops: null
-<<<<<<< HEAD
-=======
-           bubbles: null
->>>>>>> b2e9553b
+           bubbles: null
         2lane_curvy_t:
            percent: 0.4
            specs: [[50kmh,low-density,0.21],[70kmh,low-density,0.20],[100kmh,low-density,0.20], #61%
@@ -207,47 +130,37 @@
                    [50kmh,no-traffic,0.01],[70kmh,no-traffic,0.01],[100kmh,no-traffic,0.01], #3%
                    [50kmh,high-density,0.01],[70kmh,high-density,0.01],[100kmh,high-density,0.01]] # 3%
            stops: null
-<<<<<<< HEAD
-=======
-           bubbles: null
->>>>>>> b2e9553b
-        3lane_t:
-           percent: 0.4
-           specs: [[50kmh,low-density,0.21],[70kmh,low-density,0.20],[100kmh,low-density,0.20], #61%
-                   [50kmh,mid-density,0.11],[70kmh,mid-density,0.11],[100kmh,mid-density,0.11], #33%
-                   [50kmh,no-traffic,0.01],[70kmh,no-traffic,0.01],[100kmh,no-traffic,0.01], #3%
-                   [50kmh,high-density,0.01],[70kmh,high-density,0.01],[100kmh,high-density,0.01]] # 3%
-           stops: null
-<<<<<<< HEAD
-=======
-           bubbles: null
->>>>>>> b2e9553b
-    test:
-      total: 200
-      ego_missions:
-        # left turn from south to west
-      - start: south-SN
-        end:   west-EW
-      intersection_types:
-        2lane_c:
-           percent: 0.5
-           specs: [[50kmh,low-density,0.21],[70kmh,low-density,0.20],[100kmh,low-density,0.20], #61%
-                   [50kmh,mid-density,0.11],[70kmh,mid-density,0.11],[100kmh,mid-density,0.11], #33%
-                   [50kmh,no-traffic,0.01],[70kmh,no-traffic,0.01],[100kmh,no-traffic,0.01], #3%
-                   [50kmh,high-density,0.01],[70kmh,high-density,0.01],[100kmh,high-density,0.01]] # 3%
-           stops: null
-<<<<<<< HEAD
-=======
-           bubbles: null
->>>>>>> b2e9553b
-        3lane_c:
-           percent: 0.5
-           specs: [[50kmh,low-density,0.21],[70kmh,low-density,0.20],[100kmh,low-density,0.20], #61%
-                   [50kmh,mid-density,0.11],[70kmh,mid-density,0.11],[100kmh,mid-density,0.11], #33%
-                   [50kmh,no-traffic,0.01],[70kmh,no-traffic,0.01],[100kmh,no-traffic,0.01], #3%
-                   [50kmh,high-density,0.01],[70kmh,high-density,0.01],[100kmh,high-density,0.01]] # 3%
-           stops: null
-<<<<<<< HEAD
+           bubbles: null
+        3lane_t:
+           percent: 0.4
+           specs: [[50kmh,low-density,0.21],[70kmh,low-density,0.20],[100kmh,low-density,0.20], #61%
+                   [50kmh,mid-density,0.11],[70kmh,mid-density,0.11],[100kmh,mid-density,0.11], #33%
+                   [50kmh,no-traffic,0.01],[70kmh,no-traffic,0.01],[100kmh,no-traffic,0.01], #3%
+                   [50kmh,high-density,0.01],[70kmh,high-density,0.01],[100kmh,high-density,0.01]] # 3%
+           stops: null
+           bubbles: null
+    test:
+      total: 200
+      ego_missions:
+        # left turn from south to west
+      - start: south-SN
+        end:   west-EW
+      intersection_types:
+        2lane_c:
+           percent: 0.5
+           specs: [[50kmh,low-density,0.21],[70kmh,low-density,0.20],[100kmh,low-density,0.20], #61%
+                   [50kmh,mid-density,0.11],[70kmh,mid-density,0.11],[100kmh,mid-density,0.11], #33%
+                   [50kmh,no-traffic,0.01],[70kmh,no-traffic,0.01],[100kmh,no-traffic,0.01], #3%
+                   [50kmh,high-density,0.01],[70kmh,high-density,0.01],[100kmh,high-density,0.01]] # 3%
+           stops: null
+           bubbles: null
+        3lane_c:
+           percent: 0.5
+           specs: [[50kmh,low-density,0.21],[70kmh,low-density,0.20],[100kmh,low-density,0.20], #61%
+                   [50kmh,mid-density,0.11],[70kmh,mid-density,0.11],[100kmh,mid-density,0.11], #33%
+                   [50kmh,no-traffic,0.01],[70kmh,no-traffic,0.01],[100kmh,no-traffic,0.01], #3%
+                   [50kmh,high-density,0.01],[70kmh,high-density,0.01],[100kmh,high-density,0.01]] # 3%
+           stops: null
   medium:
     train:
       total: 10000
@@ -292,8 +205,6 @@
                    [50kmh,low-density,0.11],[70kmh,low-density,0.11],[100kmh,low-density,0.11], #33%,
                    [50kmh,high-density,0.02],[70kmh,high-density,0.02],[100kmh,high-density,0.02]] #6%
            stops: null
-=======
->>>>>>> b2e9553b
            bubbles: null
   hard:
     train:
@@ -310,10 +221,7 @@
                    [50kmh,low-density,0.01],[70kmh,low-density,0.01],[100kmh,low-density,0.01], # 3%
                    [50kmh,no-traffic,0.01],[70kmh,no-traffic,0.01],[100kmh,no-traffic,0.01]] #3%
            stops: null
-<<<<<<< HEAD
-=======
-           bubbles: null
->>>>>>> b2e9553b
+           bubbles: null
         2lane_curvy_t:
            percent: 0.4
            specs: [[50kmh,high-density,0.21],[70kmh,high-density,0.2],[100kmh,high-density,0.2], #61%
@@ -321,10 +229,7 @@
                    [50kmh,low-density,0.01],[70kmh,low-density,0.01],[100kmh,low-density,0.01], # 3%
                    [50kmh,no-traffic,0.01],[70kmh,no-traffic,0.01],[100kmh,no-traffic,0.01]] #3%
            stops: null
-<<<<<<< HEAD
-=======
-           bubbles: null
->>>>>>> b2e9553b
+           bubbles: null
         3lane_t:
            percent: 0.4
            specs: [[50kmh,high-density,0.21],[70kmh,high-density,0.2],[100kmh,high-density,0.2], # 61%
@@ -332,10 +237,7 @@
                   [50kmh,low-density,0.01],[70kmh,low-density,0.01],[100kmh,low-density,0.01], # 3%
                   [50kmh,no-traffic,0.01],[70kmh,no-traffic,0.01],[100kmh,no-traffic,0.01]] #3%
            stops: null
-<<<<<<< HEAD
-=======
-           bubbles: null
->>>>>>> b2e9553b
+           bubbles: null
     test:
       total: 200
       ego_missions:
@@ -349,18 +251,11 @@
                    [50kmh,mid-density,0.12],[70kmh,mid-density,0.12],[100kmh,mid-density,0.12], #36%
                    [50kmh,low-density,0.01],[70kmh,low-density,0.01],[100kmh,low-density,0.01]] # 3%]
            stops: null
-<<<<<<< HEAD
-=======
-           bubbles: null
->>>>>>> b2e9553b
+           bubbles: null
         3lane_c:
            percent: 0.5
            specs: [[50kmh,high-density,0.21],[70kmh,high-density,0.2],[100kmh,high-density,0.2], #61%,
                    [50kmh,mid-density,0.12],[70kmh,mid-density,0.12],[100kmh,mid-density,0.12], #36%
                    [50kmh,low-density,0.01],[70kmh,low-density,0.01],[100kmh,low-density,0.01]] # 3%
-<<<<<<< HEAD
-           stops: null
-=======
-           stops: null
-           bubbles: null
->>>>>>> b2e9553b
+           stops: null
+           bubbles: null