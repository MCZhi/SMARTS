# MIT License
#
# Copyright (C) 2021. Huawei Technologies Co., Ltd. All rights reserved.
#
# Permission is hereby granted, free of charge, to any person obtaining a copy
# of this software and associated documentation files (the "Software"), to deal
# in the Software without restriction, including without limitation the rights
# to use, copy, modify, merge, publish, distribute, sublicense, and/or sell
# copies of the Software, and to permit persons to whom the Software is
# furnished to do so, subject to the following conditions:
#
# The above copyright notice and this permission notice shall be included in
# all copies or substantial portions of the Software.
#
# THE SOFTWARE IS PROVIDED "AS IS", WITHOUT WARRANTY OF ANY KIND, EXPRESS OR
# IMPLIED, INCLUDING BUT NOT LIMITED TO THE WARRANTIES OF MERCHANTABILITY,
# FITNESS FOR A PARTICULAR PURPOSE AND NONINFRINGEMENT. IN NO EVENT SHALL THE
# AUTHORS OR COPYRIGHT HOLDERS BE LIABLE FOR ANY CLAIM, DAMAGES OR OTHER
# LIABILITY, WHETHER IN AN ACTION OF CONTRACT, TORT OR OTHERWISE, ARISING FROM,
# OUT OF OR IN CONNECTION WITH THE SOFTWARE OR THE USE OR OTHER DEALINGS IN
# THE SOFTWARE.
import datetime
import math
import os
from pathlib import Path

import shutil
import time
from collections import defaultdict

import dill
import numpy as np
import tableprint as tp
from ultra.utils.rllib_log_info import RLlibLogInfo
from ultra.utils.common import gen_experiment_name

import tempfile
from ray.rllib.agents.callbacks import DefaultCallbacks
from ray.tune.logger import Logger, UnifiedLogger

from tensorboardX import SummaryWriter


class LogInfo:
    def __init__(self):
        self.data = {
            "env_score": 0.0,
            "episode_return": 0.0,
            "dist_center": 0,
            "goal_dist": 0,
            "speed": 0,
            "max_speed_violation": 0,
            "ego_num_violations": 0,
            "social_num_violations": 0,
            "ego_linear_jerk": 0.0,
            "ego_angular_jerk": 0.0,
            "final_pos": [0, 0],
            "start_pos": [0, 0],
            "dist_travelled": 0.0,
            "collision": 0,
            "off_road": 0,
            "off_route": 0,
            "reached_goal": 0,
            "timed_out": 0,
            "episode_length": 1,
        }

    def add(self, infos, rewards):
        self.data["env_score"] += infos["logs"]["env_score"]
        self.data["speed"] += infos["logs"]["speed"]
        self.data["max_speed_violation"] += (
            1 if infos["logs"]["speed"] > infos["logs"]["closest_wp"].speed_limit else 0
        )
        self.data["dist_center"] += infos["logs"]["dist_center"]
        self.data["ego_num_violations"] += int(infos["logs"]["ego_num_violations"] > 0)
        self.data["social_num_violations"] += int(
            infos["logs"]["social_num_violations"] > 0
        )
        self.data["goal_dist"] = infos["logs"]["goal_dist"]
        self.data["ego_linear_jerk"] += infos["logs"]["linear_jerk"]
        self.data["ego_angular_jerk"] += infos["logs"]["angular_jerk"]
        self.data["episode_return"] += rewards
        self.data["final_pos"] = infos["logs"]["position"][:2]
        self.data["start_pos"] = infos["logs"]["start"].position
        self.data["dist_travelled"] = math.sqrt(
            (self.data["final_pos"][1] - self.data["start_pos"][1]) ** 2
            + (self.data["final_pos"][0] - self.data["start_pos"][0]) ** 2
        )
        # recording termination cases
        events = infos["logs"]["events"]
        self.data["collision"] = (
            False
            if len(events.collisions) == 0 or events.collisions[0].collidee_id == 0
            else True
        )
        self.data["off_road"] = int(events.off_road)
        self.data["off_route"] = int(events.off_route)
        self.data["reached_goal"] = int(events.reached_goal)
        self.data["timed_out"] = int(events.reached_max_episode_steps)
        #

    def step(self):
        self.data["episode_length"] += 1

    def normalize(self):
        steps = self.data["episode_length"]
        self.data["dist_center"] /= steps
        self.data["speed"] /= steps
        self.data["ego_linear_jerk"] /= steps
        self.data["ego_angular_jerk"] /= steps
        # self.data["ego_num_violations"] /= steps
        # self.data["social_num_violations"] /= steps
        # self.data["max_speed_violation"] /= steps


class Episode:
    def __init__(
        self,
        index,
        agents_itr=defaultdict(lambda: 0),
        eval_count=0,
        all_data=defaultdict(lambda: defaultdict(lambda: defaultdict(lambda: []))),
        experiment_name=None,
        etag=None,
        tb_writer=None,
        last_eval_iterations=defaultdict(lambda: None),
        log_dir=None,
    ):
        self.info = defaultdict(lambda: defaultdict(lambda: LogInfo()))
        self.all_data = all_data
        self.index = index
        self.eval_count = eval_count

        if experiment_name is None:
            self.experiment_name = gen_experiment_name()
            if etag:
                self.experiment_name = f"{self.experiment_name}-{etag}"
        else:
            self.experiment_name = experiment_name

        if log_dir is None:
            self.log_dir = "logs"
        else:
            self.log_dir = log_dir

        self.experiment_dir = f"{self.log_dir}/{self.experiment_name}"
        self.model_dir = f"{self.log_dir}/{self.experiment_name}/models"
        self.code_dir = f"{self.log_dir}/{self.experiment_name}/codes"
        self.pkls = f"{self.log_dir}/{self.experiment_name}/pkls"
        self.start_time = time.time()
        self.timestep_sec = 0.1
        self.steps = 1
        self.active_tag = None
        self.tb_writer = tb_writer
        self.last_eval_iterations = last_eval_iterations
        self.agents_itr = agents_itr

    @property
    def sim2wall_ratio(self):
        return self.sim_time / self.wall_time

    @property
    def wall_time(self):
        return time.time() - self.start_time

    @property
    def sim_time(self):
        return self.timestep_sec * self.steps

    @property
    def steps_per_second(self):
        return self.steps / self.wall_time

    def get_itr(self, agent_id):
        return self.agents_itr[agent_id]

    def checkpoint_dir(self, agent_id, iteration):
        path = f"{self.model_dir}/{agent_id}/{iteration}"
        self.make_dir(path)
        return path

    def train_mode(self):
        self.active_tag = "Train"

    def eval_train_mode(self):
        self.active_tag = "Evaluation_Training"

    def eval_mode(self):
        self.active_tag = "Evaluation"

    def gap_mode(self):
        self.active_tag = "Gap"

    def calculate_gap(self):
        gap_info = self.info["Gap"]
        for agent_id, agent_info in self.info["Evaluation"].items():
            for key in agent_info.data:
                if np.isscalar(gap_info[agent_id].data[key]):
                    gap_info[agent_id].data[key] = (
                        self.info["Evaluation_Training"][agent_id].data[key]
                        - self.info["Evaluation"][agent_id].data[key]
                    )

    def reset(self, mode="Train"):
        self.start_time = time.time()
        self.timestep_sec = 0.1
        self.steps = 1
        self.active_tag = mode
        self.info[self.active_tag] = defaultdict(lambda: LogInfo())

    def make_dir(self, dir_name):
        if not os.path.exists(dir_name):
            os.makedirs(dir_name)

    def log_loss(self, step, agent_id, loss_output):
        self.initialize_tb_writer()
        for key, data in loss_output.items():
            if step % data["freq"]:
                loss_name, loss_type = key.split("/")
                if data["type"] == "scalar":
                    self.tb_writer.add_scalar(
                        "{}/{}/{}".format(loss_name, agent_id, loss_type),
                        data["data"],
                        step,
                    )
                else:
                    self.tb_writer.add_histogram(
                        "{}/{}/{}".format(loss_name, agent_id, loss_type),
                        data["data"],
                        step,
                    )

    def save_episode(self, episode_count):
        self.ep_log_dir = "{}/episode_{}".format(self.log_dir, episode_count)
        if not os.path.exists(self.ep_log_dir):
            os.makedirs(self.ep_log_dir)

    def record_step(
        self, agent_ids_to_record, infos, rewards, total_step=0, loss_outputs=None
    ):
        # Record the data for each agent ID.
        for agent_id in agent_ids_to_record:
            if loss_outputs:
                self.log_loss(
                    step=total_step,
                    agent_id=agent_id,
                    loss_output=loss_outputs[agent_id],
                )
            self.info[self.active_tag][agent_id].add(infos[agent_id], rewards[agent_id])
            self.info[self.active_tag][agent_id].step()
            self.agents_itr[agent_id] += 1

        # Increment this episode's step count.
        self.steps += 1

    def record_episode(self):
        for _, agent_info in self.info[self.active_tag].items():
            agent_info.normalize()

    def initialize_tb_writer(self):
        if self.tb_writer is None:
            self.tb_writer = SummaryWriter(
                "{}/{}".format(self.log_dir, self.experiment_name)
            )
            self.make_dir(self.log_dir)
            self.make_dir(self.model_dir)

    def record_tensorboard(self, save_codes=None, recording_step=None):
        # Due to performing evaluation asynchronously, this may record evaluation
        # results out of order. For example, if Evaluation 1 began at t = 100 s
        # and recorded at t = 150 s, but Evaluation 2 began at t = 120 s and
        # recorded at t = 140 s, the plot of the data will appear to go backwards,
        # and also only have a data point for Evaluation 2. This seems to be a
        # known tensorboardX and tensorboard issue that has not yet been resolved:
        # https://github.com/tensorflow/tensorboard/issues/3570,
        # https://github.com/lanpa/tensorboardX/milestone/1.
        # Combat this issue by increasing eval_rate so that overlapping
        # evaluations are less likely.

        # Only create tensorboard once from training process.
        self.initialize_tb_writer()

        for agent_id, agent_info in self.info[self.active_tag].items():
<<<<<<< HEAD
            agent_itr = recording_step if recording_step else self.get_itr(agent_id)
=======
            agent_itr = (
                recording_step if recording_step is not None else self.get_itr(agent_id)
            )
>>>>>>> c1d8074a
            data = {}

            for key, value in agent_info.data.items():
                if not isinstance(value, (list, tuple, np.ndarray)):
                    self.tb_writer.add_scalar(
                        "{}/{}/{}".format(self.active_tag, agent_id, key),
                        value,
                        agent_itr,
                    )
                    data[key] = value
            self.all_data[self.active_tag][agent_id][agent_itr] = data

        pkls_dir = f"{self.pkls}/{self.active_tag}"
        if not os.path.exists(pkls_dir):
            os.makedirs(pkls_dir)
        with open(f"{pkls_dir}/results.pkl", "wb") as handle:
            dill.dump(self.all_data[self.active_tag], handle)

        if save_codes and not os.path.exists(self.code_dir):  # Save once.
            self.make_dir(self.code_dir)
            for code_path in save_codes:
                try:
                    if os.path.isdir(code_path):
                        shutil.copytree(code_path, self.code_dir)
                    elif os.path.isfile(code_path):
                        shutil.copy(code_path, self.code_dir)
                except FileExistsError:
                    pass


def episodes(n, etag=None, log_dir=None):
    col_width = 18
    with tp.TableContext(
        [
            f"Episode",
            f"Sim/Wall",
            f"Total Steps",
            f"Steps/Sec",
            f"Score",
            f"Goal Completed",
        ],
        width=col_width,
        style="round",
    ) as table:
        tb_writer = None
        experiment_name = None
        last_eval_iterations = defaultdict(lambda: None)
        eval_count = 0
        all_data = defaultdict(lambda: defaultdict(lambda: defaultdict(lambda: [])))
        agents_itr = defaultdict(lambda: 0)
        for i in range(n):
            e = Episode(
                index=i,
                experiment_name=experiment_name,
                tb_writer=tb_writer,
                etag=etag,
                agents_itr=agents_itr,
                last_eval_iterations=last_eval_iterations,
                all_data=all_data,
                eval_count=eval_count,
                log_dir=log_dir,
            )
            yield e
            tb_writer = e.tb_writer
            last_eval_iterations = e.last_eval_iterations
            experiment_name = e.experiment_name
            all_data = e.all_data
            eval_count = e.eval_count
            agents_itr = e.agents_itr
            if e.active_tag:
                agent_rewards_strings = [
                    "{}: {:.4f}".format(
                        agent_id,
                        agent_info.data["episode_return"],
<<<<<<< HEAD
=======
                    )
                    for agent_id, agent_info in e.info[e.active_tag].items()
                ]
                agent_goal_completion_strings = [
                    "{}: {}".format(
                        agent_id,
                        bool(agent_info.data["reached_goal"]),
>>>>>>> c1d8074a
                    )
                    for agent_id, agent_info in e.info[e.active_tag].items()
                ]
                row = (
                    f"{e.index + 1}/{n}",
                    f"{e.sim2wall_ratio:.2f}",
                    f"{e.steps}",
                    f"{e.steps_per_second:.2f}",
                    ", ".join(agent_rewards_strings),
                    ", ".join(agent_goal_completion_strings),
                )
                table(row)
            else:
                table(("", "", "", "", ""))


class Callbacks(DefaultCallbacks):
    @staticmethod
    def on_episode_start(
        worker,
        base_env,
        policies,
        episode,
        **kwargs,
    ):
        episode.user_data = RLlibLogInfo()

    @staticmethod
    def on_episode_step(
        worker,
        base_env,
        episode,
        **kwargs,
    ):

        single_agent_id = list(episode._agent_to_last_obs)[0]
        policy_id = episode.policy_for(single_agent_id)
        agent_reward_key = (single_agent_id, policy_id)

        info = episode.last_info_for(single_agent_id)
        reward = episode.agent_rewards[agent_reward_key]
        if info:
            episode.user_data.add(info, reward)

    @staticmethod
    def on_episode_end(
        worker,
        base_env,
        policies,
        episode,
        **kwargs,
    ):
        episode.user_data.normalize(episode.length)
        for key, val in episode.user_data.data.items():
            if not isinstance(val, (list, tuple, np.ndarray)):
                episode.custom_metrics[key] = val

        print(
            f"Episode {episode.episode_id} ended:\nlength:{episode.length},\nenv_score:{episode.custom_metrics['env_score']},\ncollision:{episode.custom_metrics['collision']}, \nreached_goal:{episode.custom_metrics['reached_goal']},\ntimeout:{episode.custom_metrics['timed_out']},\noff_road:{episode.custom_metrics['off_road']},\ndist_travelled:{episode.custom_metrics['dist_travelled']},\ngoal_dist:{episode.custom_metrics['goal_dist']}"
        )
        print("--------------------------------------------------------")


def log_creator(log_dir):
    result_dir = log_dir
    result_dir = Path(result_dir).expanduser().resolve().absolute()
    logdir_prefix = gen_experiment_name()

    def logger_creator(config):
        if not os.path.exists(result_dir):
            os.makedirs(result_dir)
        logdir = tempfile.mkdtemp(prefix=logdir_prefix, dir=result_dir)
        return UnifiedLogger(config, logdir, loggers=None)

    return logger_creator<|MERGE_RESOLUTION|>--- conflicted
+++ resolved
@@ -281,13 +281,9 @@
         self.initialize_tb_writer()
 
         for agent_id, agent_info in self.info[self.active_tag].items():
-<<<<<<< HEAD
-            agent_itr = recording_step if recording_step else self.get_itr(agent_id)
-=======
             agent_itr = (
                 recording_step if recording_step is not None else self.get_itr(agent_id)
             )
->>>>>>> c1d8074a
             data = {}
 
             for key, value in agent_info.data.items():
@@ -362,8 +358,6 @@
                     "{}: {:.4f}".format(
                         agent_id,
                         agent_info.data["episode_return"],
-<<<<<<< HEAD
-=======
                     )
                     for agent_id, agent_info in e.info[e.active_tag].items()
                 ]
@@ -371,7 +365,6 @@
                     "{}: {}".format(
                         agent_id,
                         bool(agent_info.data["reached_goal"]),
->>>>>>> c1d8074a
                     )
                     for agent_id, agent_info in e.info[e.active_tag].items()
                 ]
