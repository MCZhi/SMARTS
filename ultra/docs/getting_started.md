--- conflicted
+++ resolved
@@ -51,11 +51,7 @@
   - `--task`: The task number to run (default is 1).
   - `--level`: The level of the task (default is easy).
   - `--episodes`: The number of training episodes to run (default is 1000000).
-<<<<<<< HEAD
   - `--max-episode-steps`: The option to limit the number of steps per episodes (default is 200).
-=======
-  - `--max-episode-steps`: The option to limit the number of steps per epsiodes (default is 200).
->>>>>>> b2e9553b
   - `--timestep`: The environment timestep in seconds (default is 0.1).
   - `--headless`: Provide this flag to run training without Envision.
   - `--eval-episodes`: The number of evaluation episodes (default is 200).
@@ -85,11 +81,7 @@
   - `--policy`: A string tag on the evaluation experiment directory (default is TD3).
   - `--models`: The path to the saved model (default is models/).
   - `--episodes`: The number of evaluation episodes (default is 200).
-<<<<<<< HEAD
   - `--max-episode-steps`: The option to limit the number of steps per episodes (default is 200).
-=======
-  - `--max-episode-steps`: The option to limit the number of steps per epsiodes (default is 200).
->>>>>>> b2e9553b
   - `--timestep`: The environment timestep in seconds (default is 0.1).
   - `--headless`: Provide this flag to run evaluation without Envision.
   - `--experiment-dir`: The path to the spec file that includes adapters and policy parameters.
