--- conflicted
+++ resolved
@@ -62,10 +62,7 @@
                 policy_classes=[policy_class],
                 num_episodes=1,
                 max_episode_steps=2,
-<<<<<<< HEAD
-=======
                 max_steps=5,
->>>>>>> c1d8074a
                 eval_info={
                     "eval_rate": 1000,
                     "eval_episodes": 2,
