# Copyright (C) 2020. Huawei Technologies Co., Ltd. All rights reserved.
#
# Permission is hereby granted, free of charge, to any person obtaining a copy
# of this software and associated documentation files (the "Software"), to deal
# in the Software without restriction, including without limitation the rights
# to use, copy, modify, merge, publish, distribute, sublicense, and/or sell
# copies of the Software, and to permit persons to whom the Software is
# furnished to do so, subject to the following conditions:
#
# The above copyright notice and this permission notice shall be included in
# all copies or substantial portions of the Software.
#
# THE SOFTWARE IS PROVIDED "AS IS", WITHOUT WARRANTY OF ANY KIND, EXPRESS OR
# IMPLIED, INCLUDING BUT NOT LIMITED TO THE WARRANTIES OF MERCHANTABILITY,
# FITNESS FOR A PARTICULAR PURPOSE AND NONINFRINGEMENT. IN NO EVENT SHALL THE
# AUTHORS OR COPYRIGHT HOLDERS BE LIABLE FOR ANY CLAIM, DAMAGES OR OTHER
# LIABILITY, WHETHER IN AN ACTION OF CONTRACT, TORT OR OTHERWISE, ARISING FROM,
# OUT OF OR IN CONNECTION WITH THE SOFTWARE OR THE USE OR OTHER DEALINGS IN
# THE SOFTWARE.
import multiprocessing
import os
import subprocess
import sys
from pathlib import Path
from threading import Thread

import click

from smarts.core.sumo_road_network import SumoRoadNetwork


@click.group(name="scenario")
def scenario_cli():
    pass


@scenario_cli.command(name="build", help="Generate a single scenario")
@click.option(
    "--clean",
    is_flag=True,
    default=False,
    help="Clean previously generated artifacts first",
)
@click.option(
    "--allow-offset-map",
    is_flag=True,
    default=False,
    help="Allows Sumo's road network (map.net.xml) to be offset from the origin. if not specified, creates '{}' if necessary.".format(
        SumoRoadNetwork.shifted_net_file_name
    ),
)
@click.argument("scenario", type=click.Path(exists=True), metavar="<scenario>")
def build_scenario(clean, allow_offset_map, scenario):
    _build_single_scenario(clean, allow_offset_map, scenario)


def _build_single_scenario(clean, allow_offset_map, scenario):
    import importlib.resources as pkg_resources

    from smarts.sstudio.sumo2mesh import generate_glb_from_sumo_network

    click.echo(f"build-scenario {scenario}")
    if clean:
        _clean(scenario)

    scenario_root = Path(scenario)
<<<<<<< HEAD
    map_net = str(scenario_root / "map.net.xml")
    if not allow_offset_map:
        SumoRoadNetwork.from_file(map_net, shift_to_origin=True)
    elif os.path.isfile(SumoRoadNetwork.shifted_net_file_path(map_net)):
        click.echo(
            "WARNING: {} already exists.  Remove it if you want to use unshifted/offset map.net.xml instead.".format(
                SumoRoadNetwork.shifted_net_file_name
            )
        )
    map_glb = scenario_root / "map.glb"
    generate_glb_from_sumo_network(map_net, str(map_glb))
=======
>>>>>>> e035d557

    requirements_txt = scenario_root / "requirements.txt"
    if requirements_txt.exists():
        import zoo.policies

        with pkg_resources.path(zoo.policies, "") as path:
            # Serve policies through the static file server, then kill after
            # we've installed scenario requirements
            pip_index_proc = subprocess.Popen(
                ["twistd", "-n", "web", "--path", path],
                # Hide output to keep display simple
                stdout=subprocess.DEVNULL,
                stderr=subprocess.STDOUT,
            )

            pip_install_cmd = [
                sys.executable,
                "-m",
                "pip",
                "install",
                "-r",
                str(requirements_txt),
            ]

            click.echo(
                f"Installing scenario dependencies via '{' '.join(pip_install_cmd)}'"
            )

            try:
                subprocess.check_call(pip_install_cmd, stdout=subprocess.DEVNULL)
            finally:
                pip_index_proc.terminate()
                pip_index_proc.wait()

    scenario_py = scenario_root / "scenario.py"
    if scenario_py.exists():
        subprocess.check_call([sys.executable, scenario_py])

    map_net = scenario_root / "map.net.xml"
    map_glb = scenario_root / "map.glb"
    generate_glb_from_sumo_network(str(map_net), str(map_glb))


from pathlib import Path


@scenario_cli.command(
    name="build-all",
    help="Generate all scenarios under the given directories",
)
@click.option(
    "--clean",
    is_flag=True,
    default=False,
    help="Clean previously generated artifacts first",
)
@click.option(
    "--allow-offset-maps",
    is_flag=True,
    default=False,
    help="Allows Sumo's road networks (map.net.xml) to be offset from the origin. if not specified, creates '{}' if necessary.".format(
        SumoRoadNetwork.shifted_net_file_name
    ),
)
@click.argument("scenarios", nargs=-1, metavar="<scenarios>")
def build_all_scenarios(clean, allow_offset_maps, scenarios):
    if not scenarios:
        # nargs=-1 in combination with a default value is not supported
        # if scenarios is not given, set /scenarios as default
        scenarios = [str(Path("./scenarios").absolute())]
    builder_threads = {}
    import smarts.core.scenario as sscenario

    sscenario_dir_hash = hash(str(Path(sscenario.__file__).parent))
    for scenarios_path in scenarios:
        path = Path(scenarios_path)
<<<<<<< HEAD
        for p in path.rglob("*.net.xml"):
            scenario = f"{scenarios_path}/{p.parent.relative_to(scenarios_path)}"
            builder_thread = Thread(
                target=_build_single_scenario, args=(clean, allow_offset_maps, scenario)
            )
            builder_thread.start()
            builder_threads[p] = builder_thread
=======
        done = {sscenario_dir_hash}
        for p in (
            p.resolve()
            for p in path.rglob("**/*")
            if p.name in ["map.net.xml", "scenario.py"]
        ):
            parent = p.parent.relative_to(str(Path(scenarios_path).absolute()))
            parent_hash = hash(parent)
            if parent_hash not in done:
                done.add(parent_hash)
                scenario = f"{scenarios_path}/{parent}"
                builder_thread = Thread(
                    target=_build_single_scenario, args=(clean, scenario)
                )
                builder_thread.start()
                builder_threads[p] = builder_thread
>>>>>>> e035d557

    for scenario_path, builder_thread in builder_threads.items():
        click.echo(f"Waiting on {scenario_path} ...")
        builder_thread.join()


@scenario_cli.command(name="clean")
@click.argument("scenario", type=click.Path(exists=True), metavar="<scenario>")
def clean_scenario(scenario):
    _clean(scenario)


def _clean(scenario):
    to_be_removed = [
        "map.glb",
        SumoRoadNetwork.shifted_net_file_name,
        "bubbles.pkl",
        "missions.pkl",
        "flamegraph-perf.log",
        "flamegraph.svg",
        "flamegraph.html",
        "*.rou.xml",
        "*.rou.alt.xml",
        "social_agents/*",
        "traffic/*",
        "history_mission.pkl",
        "*.shf",
    ]
    p = Path(scenario)
    for file_name in to_be_removed:
        for f in p.glob(file_name):
            # Remove file
            f.unlink()


@scenario_cli.command(name="replay")
@click.option("-d", "--directory", multiple=True)
@click.option("-t", "--timestep", default=0.01, help="Timestep in seconds")
@click.option("--endpoint", default="ws://localhost:8081")
def replay(directory, timestep, endpoint):
    from envision.client import Client as Envision

    for path in directory:
        jsonl_paths = list(Path(path).glob("*.jsonl"))
        click.echo(
            f"Replaying {len(jsonl_paths)} record(s) at path={path} with "
            f"timestep={timestep}s"
        )

        with multiprocessing.pool.ThreadPool(len(jsonl_paths)) as pool:
            pool.starmap(
                Envision.read_and_send,
                [(jsonl, endpoint, timestep) for jsonl in jsonl_paths],
            )


scenario_cli.add_command(build_scenario)
scenario_cli.add_command(build_all_scenarios)
scenario_cli.add_command(clean_scenario)
scenario_cli.add_command(replay)<|MERGE_RESOLUTION|>--- conflicted
+++ resolved
@@ -64,7 +64,6 @@
         _clean(scenario)
 
     scenario_root = Path(scenario)
-<<<<<<< HEAD
     map_net = str(scenario_root / "map.net.xml")
     if not allow_offset_map:
         SumoRoadNetwork.from_file(map_net, shift_to_origin=True)
@@ -76,8 +75,6 @@
         )
     map_glb = scenario_root / "map.glb"
     generate_glb_from_sumo_network(map_net, str(map_glb))
-=======
->>>>>>> e035d557
 
     requirements_txt = scenario_root / "requirements.txt"
     if requirements_txt.exists():
@@ -154,15 +151,6 @@
     sscenario_dir_hash = hash(str(Path(sscenario.__file__).parent))
     for scenarios_path in scenarios:
         path = Path(scenarios_path)
-<<<<<<< HEAD
-        for p in path.rglob("*.net.xml"):
-            scenario = f"{scenarios_path}/{p.parent.relative_to(scenarios_path)}"
-            builder_thread = Thread(
-                target=_build_single_scenario, args=(clean, allow_offset_maps, scenario)
-            )
-            builder_thread.start()
-            builder_threads[p] = builder_thread
-=======
         done = {sscenario_dir_hash}
         for p in (
             p.resolve()
@@ -175,11 +163,10 @@
                 done.add(parent_hash)
                 scenario = f"{scenarios_path}/{parent}"
                 builder_thread = Thread(
-                    target=_build_single_scenario, args=(clean, scenario)
+                    target=_build_single_scenario, args=(clean, allow_offset_maps, scenario)
                 )
                 builder_thread.start()
                 builder_threads[p] = builder_thread
->>>>>>> e035d557
 
     for scenario_path, builder_thread in builder_threads.items():
         click.echo(f"Waiting on {scenario_path} ...")
