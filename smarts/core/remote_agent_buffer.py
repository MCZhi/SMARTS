--- conflicted
+++ resolved
@@ -191,11 +191,6 @@
 
 
 def spawn_local_zoo_manager(port):
-<<<<<<< HEAD
-    manager = Process(target=zoo_manager.serve, args=(port,))
-    manager.start()
-    return manager
-=======
     cmd = [
         sys.executable,  # Path to the current Python binary.
         str(
@@ -212,15 +207,3 @@
         return manager
 
     raise RuntimeError("Zoo manager subprocess is not running.")
-
-
-def get_manager_channel_stub(addr):
-    channel = grpc.insecure_channel(f"{addr[0]}:{addr[1]}")
-    try:
-        # Wait until the grpc server is ready or timeout after 30 seconds
-        grpc.channel_ready_future(channel).result(timeout=30)
-    except grpc.FutureTimeoutError:
-        raise RemoteAgentException("Timeout in connecting to remote zoo manager.")
-    stub = manager_pb2_grpc.ManagerStub(channel)
-    return channel, stub
->>>>>>> 18763547
