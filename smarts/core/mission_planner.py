--- conflicted
+++ resolved
@@ -280,12 +280,7 @@
             else:
                 position_gain = 2
 
-<<<<<<< HEAD
         cut_in_offset = np.clip(20 - aggressiveness, 10, 20)
-=======
-        # if aggressiveness > 8:
-        #     position_gain = 4
->>>>>>> e035d557
 
         if (
             (abs(offset - (cut_in_offset + target_offset)) > 0.2)
@@ -379,29 +374,12 @@
             # is less than target_velocity plus this offset then it will not
             # perform the cut-in task and instead the speed of the vehicle is
             # increased.
-<<<<<<< HEAD
             if vehicle.speed < target_velocity + 1.5:
                 nei_wps = self._waypoints.waypoint_paths_on_lane_at(
                     position, lane.getID(), 60
                 )
                 speed_limit = np.clip(target_velocity * 2.1, 0.5, 30)
                 self._task_is_triggered = False
-=======
-            # if vehicle.speed < 1.1 * target_velocity + 0.5 and self._task_is_triggered is False:
-            #     nei_wps = self._waypoints.waypoint_paths_on_lane_at(
-            #         position, lane.getID(), 60
-            #     )
-            #     speed_limit = np.clip(target_velocity * 2, 0.5, 50)
-            #     self._task_is_triggered = False
-            # else:
-            #     self._task_is_triggered = True
-
-        # nei_wps = self._waypoints.waypoint_paths_on_lane_at(
-        #         position, lane.getID(), 60
-        #     )
-        # speed_limit = 80/3.6
-        # print(abs(target_position[0]-position[0]),vehicle.speed,target_vehicle.speed,velocity_vector[0],sim.elapsed_sim_time)
->>>>>>> e035d557
 
         p0 = position
         p_temp = nei_wps[0][int(len(nei_wps[0]) // (3 + 0 * aggressiveness / 10))].pos
@@ -500,11 +478,7 @@
         # The aggressiveness is mapped from [0,10] to [0,0.8] domain which
         # represents the portion of intitial distantce which is used for
         # triggering the u-turn task.
-<<<<<<< HEAD
         aggressiveness = 0.3 + 0.5 * self._agent_behavior.aggressiveness / 10
-=======
-        # aggressiveness = 0.3 + 0.5 * self._agent_behavior.aggressiveness / 10
->>>>>>> e035d557
         distance_threshold = 8
 
         if not self._uturn_is_initialized:
