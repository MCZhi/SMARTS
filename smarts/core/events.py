# MIT License

# Copyright (C) 2021. Huawei Technologies Co., Ltd. All rights reserved.

# Permission is hereby granted, free of charge, to any person obtaining a copy
# of this software and associated documentation files (the "Software"), to deal
# in the Software without restriction, including without limitation the rights
# to use, copy, modify, merge, publish, distribute, sublicense, and/or sell
# copies of the Software, and to permit persons to whom the Software is
# furnished to do so, subject to the following conditions:

# The above copyright notice and this permission notice shall be included in
# all copies or substantial portions of the Software.

# THE SOFTWARE IS PROVIDED "AS IS", WITHOUT WARRANTY OF ANY KIND, EXPRESS OR
# IMPLIED, INCLUDING BUT NOT LIMITED TO THE WARRANTIES OF MERCHANTABILITY,
# FITNESS FOR A PARTICULAR PURPOSE AND NONINFRINGEMENT. IN NO EVENT SHALL THE
# AUTHORS OR COPYRIGHT HOLDERS BE LIABLE FOR ANY CLAIM, DAMAGES OR OTHER
# LIABILITY, WHETHER IN AN ACTION OF CONTRACT, TORT OR OTHERWISE, ARISING FROM,
# OUT OF OR IN CONNECTION WITH THE SOFTWARE OR THE USE OR OTHER DEALINGS IN
# THE SOFTWARE.

from typing import List, NamedTuple, Tuple

from smarts.zoo import worker_pb2


class Events(NamedTuple):
<<<<<<< HEAD
    collisions: List[Tuple[str, str]]
    off_route: bool
    reached_goal: bool
    reached_max_episode_steps: bool
=======
    collisions: bool
>>>>>>> 6ebb0365
    off_road: bool
    off_route: bool
    on_shoulder: bool
    wrong_way: bool
    not_moving: bool
<<<<<<< HEAD


def events_to_proto(events: Events) -> worker_pb2.Events:
    return worker_pb2.Events(
        collisions=[collision_to_proto(collision) for collision in events.collisions],
        off_route=events.off_route,
        reached_goal=events.reached_goal,
        reached_max_episode_steps=events.reached_max_episode_steps,
        off_road=events.off_road,
        wrong_way=events.wrong_way,
        not_moving=events.not_moving,
    )


def proto_to_events(proto: worker_pb2.Events) -> Events:
    return Events(
        collisions=[proto_to_collision(collision) for collision in proto.collisions],
        off_route=proto.off_route,
        reached_goal=proto.reached_goal,
        reached_max_episode_steps=proto.reached_max_episode_steps,
        off_road=proto.off_road,
        wrong_way=proto.wrong_way,
        not_moving=proto.not_moving,
    )


class Collision(NamedTuple):
    collidee_id: str = None


def collision_to_proto(collision: Collision) -> worker_pb2.Collision:
    return worker_pb2.Collision(collidee_id=collision.collidee_id)


def proto_to_collision(proto: worker_pb2.Collision) -> Collision:
    return Collision(collidee_id=proto.collidee_id)
=======
    reached_goal: bool
    reached_max_episode_steps: bool
>>>>>>> 6ebb0365
<|MERGE_RESOLUTION|>--- conflicted
+++ resolved
@@ -26,26 +26,21 @@
 
 
 class Events(NamedTuple):
-<<<<<<< HEAD
     collisions: List[Tuple[str, str]]
-    off_route: bool
-    reached_goal: bool
-    reached_max_episode_steps: bool
-=======
-    collisions: bool
->>>>>>> 6ebb0365
+    not_moving: bool
     off_road: bool
     off_route: bool
     on_shoulder: bool
+    reached_goal: bool
+    reached_max_episode_steps: bool
     wrong_way: bool
-    not_moving: bool
-<<<<<<< HEAD
 
 
 def events_to_proto(events: Events) -> worker_pb2.Events:
     return worker_pb2.Events(
         collisions=[collision_to_proto(collision) for collision in events.collisions],
         off_route=events.off_route,
+        on_shoulder=events.on_shoulder,
         reached_goal=events.reached_goal,
         reached_max_episode_steps=events.reached_max_episode_steps,
         off_road=events.off_road,
@@ -58,6 +53,7 @@
     return Events(
         collisions=[proto_to_collision(collision) for collision in proto.collisions],
         off_route=proto.off_route,
+        on_shoulder=proto.on_shoulder,
         reached_goal=proto.reached_goal,
         reached_max_episode_steps=proto.reached_max_episode_steps,
         off_road=proto.off_road,
@@ -75,8 +71,4 @@
 
 
 def proto_to_collision(proto: worker_pb2.Collision) -> Collision:
-    return Collision(collidee_id=proto.collidee_id)
-=======
-    reached_goal: bool
-    reached_max_episode_steps: bool
->>>>>>> 6ebb0365
+    return Collision(collidee_id=proto.collidee_id)