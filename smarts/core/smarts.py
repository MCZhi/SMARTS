--- conflicted
+++ resolved
@@ -38,53 +38,29 @@
     warnings.filterwarnings("ignore", "numpy.ufunc size changed")
     from sklearn.metrics.pairwise import euclidean_distances
 
-from smarts.core.chassis import AckermannChassis, BoxChassis
-
-<<<<<<< HEAD
-from smarts.core import glsl, models, sensors
+from smarts.core import models, sensors
 from smarts.core.agent_manager import AgentManager
 from smarts.core.bubble_manager import BubbleManager
 from smarts.core.colors import SceneColors
 from smarts.core.controllers import ActionSpaceType, Controllers
+from smarts.core.chassis import AckermannChassis, BoxChassis
 from smarts.core.events import Collision
 from smarts.core.masks import RenderMasks
 from smarts.core.motion_planner_provider import MotionPlannerProvider
-from smarts.core.provider import ProviderState
+from smarts.core.provider import Provider, ProviderState
+from smarts.core.renderer import Renderer
 from smarts.core.scenario import Scenario
 from smarts.core.sumo_road_network import SumoRoadNetwork
 from smarts.core.sumo_traffic_simulation import SumoTrafficSimulation
 from smarts.core.traffic_history_provider import TrafficHistoryProvider
 from smarts.core.trap_manager import TrapManager
 from smarts.core.utils import pybullet
+from smarts.core.utils.id import Id
 from smarts.core.utils.pybullet import bullet_client as bc
 from smarts.core.utils.visdom_client import VisdomClient
 from smarts.core.vehicle import VehicleState
 from smarts.core.vehicle_index import VehicleIndex
 from smarts.core.waypoints import Waypoints
-
-=======
-from . import models
-from .agent_manager import AgentManager
-from .bubble_manager import BubbleManager
-from .colors import SceneColors
-from .controllers import ActionSpaceType, Controllers
-from .motion_planner_provider import MotionPlannerProvider
-from .provider import Provider, ProviderState
-from .renderer import Renderer
-from .scenario import Scenario
-from .sensors import Collision
-from .sumo_road_network import SumoRoadNetwork
-from .sumo_traffic_simulation import SumoTrafficSimulation
-from .traffic_history_provider import TrafficHistoryProvider
-from .trap_manager import TrapManager
-from .utils import pybullet
-from .utils.id import Id
-from .utils.pybullet import bullet_client as bc
-from .utils.visdom_client import VisdomClient
-from .vehicle import VehicleState
-from .vehicle_index import VehicleIndex
-from .waypoints import Waypoints
->>>>>>> 4bcf48af
 
 
 class SMARTSNotSetupError(Exception):
@@ -203,11 +179,8 @@
         # 5. Send observations to social agents
         # 6. Clear done agents
         # 7. Perform visualization
-<<<<<<< HEAD
         # 8. Truncate or pad dynamic observations to fixed length
-=======
-        # 8. Advance the simulation clock
->>>>>>> 4bcf48af
+        # 9. Advance the simulation clock
         #
         # In this way, observations and reward are computed with data that is
         # consistently with one step of latencey and the agent will observe consistent
@@ -275,14 +248,12 @@
         # 8. Truncate or pad dynamic observations to fixed length
         observations, rewards, scores, dones = response_for_ego
         extras = dict(scores=scores)
-<<<<<<< HEAD
+
         if self.obs_config:
             observations = sensors.fix_observation_size(self.obs_config, observations)
-=======
-
-        # 8. Advance the simulation clock.
+
+        # 9. Advance the simulation clock.
         self._elapsed_sim_time += dt
->>>>>>> 4bcf48af
 
         return observations, rewards, dones, extras
 
@@ -781,14 +752,10 @@
         return [other_states[i] for i in indices]
 
     def vehicle_did_collide(self, vehicle_id):
-<<<<<<< HEAD
-        return len(self.vehicle_collisions(vehicle_id)) > 0
-=======
         for c in self._vehicle_collisions[vehicle_id]:
             if c.collidee_id != self._ground_bullet_id:
                 return True
         return False
->>>>>>> 4bcf48af
 
     def vehicle_collisions(self, vehicle_id):
         return [
