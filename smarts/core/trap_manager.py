--- conflicted
+++ resolved
@@ -315,11 +315,7 @@
         n_lane = None
 
         if default_entry_speed is None:
-<<<<<<< HEAD
-            n_lane = n_lane or road_network.nearest_lane(mission.data.start.position)
-=======
-            n_lane = road_network.nearest_lane(mission.start.position)
->>>>>>> f9c0f087
+            n_lane = road_network.nearest_lane(mission.data.start.position)
             default_entry_speed = n_lane.getSpeed()
 
         if zone is None:
