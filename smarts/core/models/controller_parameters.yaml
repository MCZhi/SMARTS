--- conflicted
+++ resolved
@@ -1,22 +1,13 @@
 sedan:
     control:
-<<<<<<< HEAD
             final_heading_gain: .15
             final_lateral_gain: 4.65
-=======
-            final_heading_gain: .015
-            final_lateral_gain: .3065
->>>>>>> e035d557
             final_steering_filter_constant: 23.5
             throttle_filter_constant: 22.5
             velocity_gain: 5.1
             velocity_integral_gain: 0
             traction_gain: 6
-<<<<<<< HEAD
             final_lateral_error_derivative_gain: 0.3
-=======
-            final_lateral_error_derivative_gain: .3
->>>>>>> e035d557
             final_heading_error_derivative_gain: 3.1
             initial_look_ahead_distant: 6
             derivative_activation: 1
