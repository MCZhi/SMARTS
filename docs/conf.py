# Configuration file for the Sphinx documentation builder.
#
# This file only contains a selection of the most common options. For a full
# list see the documentation:
# https://www.sphinx-doc.org/en/master/usage/configuration.html

# -- Path setup --------------------------------------------------------------

# If extensions (or modules to document with autodoc) are in another directory,
# add these directories to sys.path here. If the directory is relative to the
# documentation root, use os.path.abspath to make it absolute, like shown here.
#
import os
import sys
from smarts import VERSION

sys.path.insert(0, os.path.abspath(".."))


# -- Project information -----------------------------------------------------

project = "SMARTS"
copyright = "2021, Huawei Technologies."
author = "Huawei Noah's Ark Lab."

# The full version, including alpha/beta/rc tags
<<<<<<< HEAD
release = VERSION
=======
release = "0.4.17"
>>>>>>> 6876d810


# -- General configuration ---------------------------------------------------

# Add any Sphinx extension module names here, as strings. They can be
# extensions coming with Sphinx (named 'sphinx.ext.*') or your custom
# ones.
extensions = [
    "sphinx_rtd_theme",  # Read The Docs theme
    "sphinx.ext.autodoc",  # Automatically extract docs from docstrings
    "sphinx.ext.coverage",  # make coverage generates documentation coverage reports
    "sphinx.ext.napoleon",  # support Numpy and Google doc style
    "sphinx.ext.viewcode",  # link to sourcecode from docs
    "sphinx.ext.graphviz",  # TODO: should we include this?
    "sphinxcontrib.apidoc",
]

# configuring automated generation of api documentation
# See: https://github.com/sphinx-contrib/apidoc
apidoc_module_dir = ".."
apidoc_excluded_paths = ["scenarios", "setup.py"]
apidoc_module_first = True
apidoc_extra_args = [
    "--force",
    "--separate",
    "--ext-viewcode",
    "--doc-project=SMARTS",
    "--maxdepth=2",
    "--templatedir=_templates/apidoc",
]

# Add any paths that contain templates here, relative to this directory.
templates_path = ["_templates"]

# List of patterns, relative to source directory, that match files and
# directories to ignore when looking for source files.
# This pattern also affects html_static_path and html_extra_path.
exclude_patterns = ["_build", "Thumbs.db", ".DS_Store"]


# -- Options for HTML output -------------------------------------------------

# The theme to use for HTML and HTML Help pages.  See the documentation for
# a list of builtin themes.
#
# html_theme = 'alabaster'
html_theme = "sphinx_rtd_theme"


# Add any paths that contain custom static files (such as style sheets) here,
# relative to this directory. They are copied after the builtin static files,
# so a file named "default.css" will overwrite the builtin "default.css".
html_static_path = ["_static"]<|MERGE_RESOLUTION|>--- conflicted
+++ resolved
@@ -24,11 +24,7 @@
 author = "Huawei Noah's Ark Lab."
 
 # The full version, including alpha/beta/rc tags
-<<<<<<< HEAD
 release = VERSION
-=======
-release = "0.4.17"
->>>>>>> 6876d810
 
 
 # -- General configuration ---------------------------------------------------
